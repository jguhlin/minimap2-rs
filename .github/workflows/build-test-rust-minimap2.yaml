name: Rust

on:
  pull_request:
    types: [opened, synchronize]
#    paths: 
#      - 'src/'
#      - 'Cargo.toml'
#      - 'test_data/'   
#      - 'minimap2-sys/'
env:
  CARGO_TERM_COLOR: always

jobs:
  test-musl:
    runs-on: ubuntu-latest
    container: messense/rust-musl-cross:x86_64-musl
    steps:
    - uses: actions/checkout@v3
      with: 
        submodules: 'recursive'
    - name: Build
      run: cargo build --verbose
    - name: Run tests
      run: cargo test
    - name: Run tests htslib
      run: cargo test --features htslib

  test:
    runs-on: ubuntu-latest
    steps:
    - uses: actions/checkout@v3
      with: 
        submodules: 'recursive'
    - name: Build
      run: cargo build --verbose
    - name: Run tests
      run: cargo test --verbose
    - name: Run tests htslib
      run: cargo test --features htslib
    - name: Run tests mm2-fast
      run: cargo test --features mm2-fast
    - name: Run tests simde
      run: cargo test --features simde

  test-macos:
    runs-on: macos-latest
    steps:
    - uses: actions/checkout@v3
      with: 
        submodules: 'recursive'
    - name: Build
      run: cargo build --verbose
    - name: Run tests
      run: cargo test --verbose
    - name: Run tests htslib
      run: cargo test --features htslib
    - name: Run tests simde
      run: cargo test --features simde

  test-macos-m1:
    runs-on: [macos-latest, aarch64]
    steps:
    - uses: actions/checkout@v3
<<<<<<< HEAD
=======
      with: 
        submodules: 'recursive'
>>>>>>> 495a2e0b
    - name: Build
      run: cargo build --verbose
    - name: Run tests
      run: cargo test --verbose
    - name: Run tests htslib
      run: cargo test --features htslib
    - name: Run tests simde
      run: cargo test --features simde<|MERGE_RESOLUTION|>--- conflicted
+++ resolved
@@ -17,7 +17,7 @@
     container: messense/rust-musl-cross:x86_64-musl
     steps:
     - uses: actions/checkout@v3
-      with: 
+      with:
         submodules: 'recursive'
     - name: Build
       run: cargo build --verbose
@@ -30,7 +30,7 @@
     runs-on: ubuntu-latest
     steps:
     - uses: actions/checkout@v3
-      with: 
+      with:
         submodules: 'recursive'
     - name: Build
       run: cargo build --verbose
@@ -47,7 +47,7 @@
     runs-on: macos-latest
     steps:
     - uses: actions/checkout@v3
-      with: 
+      with:
         submodules: 'recursive'
     - name: Build
       run: cargo build --verbose
@@ -62,11 +62,8 @@
     runs-on: [macos-latest, aarch64]
     steps:
     - uses: actions/checkout@v3
-<<<<<<< HEAD
-=======
-      with: 
+      with:
         submodules: 'recursive'
->>>>>>> 495a2e0b
     - name: Build
       run: cargo build --verbose
     - name: Run tests
