//! API providing a rusty interface to minimap2 or mm2-fast libraries.
//!
//! This library supports statically linking and compiling minimap2 directly, no separate install is required.
//!
//! # Implementation
//! This is a wrapper library around `minimap2-sys`, which are lower level bindings for minimap2.
//!
//! # Caveats
//! Setting threads with the builder pattern applies only to building the index, not the mapping.
//! For an example of using multiple threads with mapping, see: [fakeminimap2](https://github.com/jguhlin/minimap2-rs/blob/main/fakeminimap2/src/main.rs)
//!
//! # Crate Features
//! This crate has multiple create features available.
//! * map-file - Enables the ability to map a file directly to a reference. Enabled by deafult
//! * mm2-fast - Uses the mm2-fast library instead of standard minimap2
//! * htslib - Provides an interface to minimap2 that returns rust_htslib::Records
//! * simde - Enables SIMD Everywhere library in minimap2
//! * sse - Enables the use of SSE instructions
//!
//! # Examples
//! ## Mapping a file to a reference
//! ```no_run
//! use minimap2::{Aligner, Preset};
//! let mut aligner = Aligner::builder()
//! .map_ont()
//! .with_threads(8)
//! .with_cigar()
//! .with_index("ReferenceFile.fasta", None)
//! .expect("Unable to build index");
//!
//! let seq = b"ACTGACTCACATCGACTACGACTACTAGACACTAGACTATCGACTACTGACATCGA";
//! let alignment = aligner
//! .map(seq, false, false, None, None)
//! .expect("Unable to align");
//! ```
//!
//! ## Mapping a file to an individual target sequence
//! ```no_run
//! use minimap2::{Aligner, Preset};
//! # let seq = "CGGCACCAGGTTAAAATCTGAGTGCTGCAATAGGCGATTACAGTACAGCACCCAGCCTCCGAAATTCTTTAACGGTCGTCGTCTCGATACTGCCACTATGCCTTTATATTATTGTCTTCAGGTGATGCTGCAGATCGTGCAGACGGGTGGCTTTAGTGTTGTGGGATGCATAGCTATTGACGGATCTTTGTCAATTGACAGAAATACGGGTCTCTGGTTTGACATGAAGGTCCAACTGTAATAACTGATTTTATCTGTGGGTGATGCGTTTCTCGGACAACCACGACCGCGACCAGACTTAAGTCTGGGCGCGGTCGTGGTTGTCCGAGAAACGCATCACCCACAGATAAAATCAGTTATTACAGTTGGACCTTTATGTCAAACCAGAGACCCGTATTTC";
//! let aligner = Aligner::builder().map_ont().with_seq(seq.as_bytes()).expect("Unable to build index");
//! let query = b"CGGCACCAGGTTAAAATCTGAGTGCTGCAATAGGCGATTACAGTACAGCACCCAGCCTCCG";
//! let hits = aligner.map(query, false, false, None, None);
//! assert_eq!(hits.unwrap().len(), 1);
//! ```

use std::cell::RefCell;

use std::io::Read;
use std::mem::MaybeUninit;
use std::num::NonZeroI32;
use std::path::Path;

use std::os::unix::ffi::OsStrExt;

use minimap2_sys::*;

#[cfg(feature = "map-file")]
use flate2::read::GzDecoder;
#[cfg(feature = "map-file")]
use simdutf8::basic::from_utf8;

#[cfg(feature = "htslib")]
pub mod htslib;

/// Alias for mm_mapop_t
pub type MapOpt = mm_mapopt_t;

/// Alias for mm_idxopt_t
pub type IdxOpt = mm_idxopt_t;

#[cfg(feature = "map-file")]
use fffx::{Fasta, Fastq, Sequence};

// TODO: Probably a better way to handle this...
/// C string constants for passing to minimap2
static MAP_ONT: &str = "map-ont\0";
static AVA_ONT: &str = "ava-ont\0";
static MAP10K: &str = "map10k\0";
static AVA_PB: &str = "ava-pb\0";
static MAP_HIFI: &str = "map-hifi\0";
static ASM: &str = "asm\0";
static ASM5: &str = "asm5\0";
static ASM10: &str = "asm10\0";
static ASM20: &str = "asm20\0";
static SHORT: &str = "short\0";
static SR: &str = "sr\0";
static SPLICE: &str = "splice\0";
static CDNA: &str = "cdna\0";

/// Strand enum
#[derive(Debug, PartialEq, Eq, Copy, Clone)]
pub enum Strand {
    Forward,
    Reverse,
}

impl Default for Strand {
    fn default() -> Self {
        Strand::Forward
    }
}

impl std::fmt::Display for Strand {
    fn fmt(&self, f: &mut std::fmt::Formatter<'_>) -> std::fmt::Result {
        match self {
            Strand::Forward => write!(f, "+"),
            Strand::Reverse => write!(f, "-"),
        }
    }
}

/// Preset's for minimap2 config
#[derive(Debug, Clone)]
pub enum Preset {
    MapOnt,
    AvaOnt,
    Map10k,
    AvaPb,
    MapHifi,
    Asm,
    Asm5,
    Asm10,
    Asm20,
    Short,
    Sr,
    Splice,
    Cdna,
}

// Convert to c string for input into minimap2
impl From<Preset> for *const i8 {
    fn from(preset: Preset) -> Self {
        match preset {
            Preset::MapOnt => MAP_ONT.as_bytes().as_ptr() as *const i8,
            Preset::AvaOnt => AVA_ONT.as_bytes().as_ptr() as *const i8,
            Preset::Map10k => MAP10K.as_bytes().as_ptr() as *const i8,
            Preset::AvaPb => AVA_PB.as_bytes().as_ptr() as *const i8,
            Preset::MapHifi => MAP_HIFI.as_bytes().as_ptr() as *const i8,
            Preset::Asm => ASM.as_bytes().as_ptr() as *const i8,
            Preset::Asm5 => ASM5.as_bytes().as_ptr() as *const i8,
            Preset::Asm10 => ASM10.as_bytes().as_ptr() as *const i8,
            Preset::Asm20 => ASM20.as_bytes().as_ptr() as *const i8,
            Preset::Short => SHORT.as_bytes().as_ptr() as *const i8,
            Preset::Sr => SR.as_bytes().as_ptr() as *const i8,
            Preset::Splice => SPLICE.as_bytes().as_ptr() as *const i8,
            Preset::Cdna => CDNA.as_bytes().as_ptr() as *const i8,
        }
    }
}

/// Alignment type
#[derive(Debug, Clone, PartialEq, Eq)]
pub enum AlignmentType {
    Primary,
    Secondary,
    Inversion,
}

/// Alignment struct when alignment flag is set
#[derive(Debug, Clone, PartialEq, Eq)]
pub struct Alignment {
    /// The edit distance as calculated in cmappy.h: `h->NM = r->blen - r->mlen + r->p->n_ambi;`
    pub nm: i32,
    pub cigar: Option<Vec<(u32, u8)>>,
    pub cigar_str: Option<String>,
    pub md: Option<String>,
    pub cs: Option<String>,
}

/// Mapping result
#[derive(Debug, Clone, PartialEq, Eq, Default)]
pub struct Mapping {
    // The query sequence name.
    pub query_name: Option<String>,
    pub query_len: Option<NonZeroI32>,
    pub query_start: i32,
    pub query_end: i32,
    pub strand: Strand,
    pub target_name: Option<String>,
    pub target_len: i32,
    pub target_start: i32,
    pub target_end: i32,
    pub match_len: i32,
    pub block_len: i32,
    pub mapq: u32,
    pub is_primary: bool,
    pub alignment: Option<Alignment>,
}

// Thread local buffer (memory management) for minimap2
thread_local! {
    static BUF: RefCell<ThreadLocalBuffer> = RefCell::new(ThreadLocalBuffer::new());
}

/// ThreadLocalBuffer for minimap2 memory management
struct ThreadLocalBuffer {
    buf: *mut mm_tbuf_t,
}

impl ThreadLocalBuffer {
    pub fn new() -> Self {
        let buf = unsafe { mm_tbuf_init() };
        Self { buf }
    }
}

/// Handle destruction of thread local buffer properly.
impl Drop for ThreadLocalBuffer {
    fn drop(&mut self) {
        unsafe { mm_tbuf_destroy(self.buf) };
    }
}

impl Default for ThreadLocalBuffer {
    fn default() -> Self {
        Self::new()
    }
}

/// Aligner struct, mimicking minimap2's python interface
///
/// ```
/// # use minimap2::*;
/// Aligner::builder();
/// ```

#[derive(Clone)]
pub struct Aligner {
    /// Index options passed to minimap2 (mm_idxopt_t)
    pub idxopt: IdxOpt,

    /// Mapping options passed to minimap2 (mm_mapopt_t)
    pub mapopt: MapOpt,

    /// Number of threads to create the index with
    pub threads: usize,

    /// Index created by minimap2
    pub idx: Option<mm_idx_t>,

    /// Index reader created by minimap2
    pub idx_reader: Option<mm_idx_reader_t>,
}

/// Create a default aligner
impl Default for Aligner {
    fn default() -> Self {
        Self {
            idxopt: Default::default(),
            mapopt: Default::default(),
            threads: 1,
            idx: None,
            idx_reader: None,
        }
    }
}

<<<<<<< HEAD

impl Aligner {
    /// Create a new server builder that can configure a [`Server`].
    pub fn builder() -> Self {
        Aligner {
            mapopt: MapOpt {
                seed: 42,
                best_n: 1,
                ..Default::default()
            },
            ..Default::default()
        }
    }
}


impl Aligner {

    /// Ergonomic function for Aligner.
    ///
    /// TODO: Make it simpler (and less redundant) with functions?
    /// Such that it'd be ..map_ont() or ..map_ava() instead?
    ///
    /// ```
    /// # use minimap2::*;
    /// Aligner::builder().preset(Preset::MapOnt).with_threads(1).with_cigar();
    /// ```
    // pub fn preset(preset: Preset) -> Aligner {
    //     Aligner::preset(preset)
    // }

    /// Ergonomic function for Aligner. Just to see if people prefer this over the
    /// preset() function.
    /// ```
    /// # use minimap2::*;
    /// Aligner::builder().preset(Preset::MapOnt);
    /// ```
    pub fn map_ont(self) -> Self {
        self.preset(Preset::MapOnt)
    }

    /// Ergonomic function for Aligner. Just to see if people prefer this over the
    /// preset() function.
    /// ```
    /// # use minimap2::*;
    /// Aligner::builder().preset(Preset::AvaOnt);
    /// ```
    pub fn ava_ont(self) -> Self {
        self.preset(Preset::AvaOnt)
    }

    /// Ergonomic function for Aligner. Just to see if people prefer this over the
    /// preset() function.
    /// ```
    /// # use minimap2::*;
    /// Aligner::builder().preset(Preset::Map10k);
    /// ```
    pub fn map10k(self) -> Self {
        self.preset(Preset::Map10k)
    }

    /// Ergonomic function for Aligner. Just to see if people prefer this over the
    /// preset() function.
    /// ```
    /// # use minimap2::*;
    /// Aligner::builder().preset(Preset::AvaPb);
    /// ```
    pub fn ava_pb(self) -> Self {
        self.preset(Preset::AvaPb)
    }

    /// Ergonomic function for Aligner. Just to see if people prefer this over the
    /// preset() function.
    /// ```
    /// # use minimap2::*;
    /// Aligner::builder().preset(Preset::MapHifi);
    /// ```
    pub fn map_hifi(self) -> Self {
        self.preset(Preset::MapHifi)
    }

    /// Ergonomic function for Aligner. Just to see if people prefer this over the
    /// preset() function.
    /// ```
    /// # use minimap2::*;
    /// Aligner::builder().preset(Preset::Asm);
    /// ```
    pub fn asm(self) -> Self {
        self.preset(Preset::Asm)
    }

    /// Ergonomic function for Aligner. Just to see if people prefer this over the
    /// preset() function.
    /// ```
    /// # use minimap2::*;
    /// Aligner::builder().preset(Preset::Asm5);
    /// ```
    pub fn asm5(self) -> Self {
        self.preset(Preset::Asm5)
    }
    /// Ergonomic function for Aligner. Just to see if people prefer this over the
    /// preset() function.
    /// ```
    /// # use minimap2::*;
    /// Aligner::builder().preset(Preset::Asm10);
    /// ```
    pub fn asm10(self) -> Self {
        self.preset(Preset::Asm10)
    }
    /// Ergonomic function for Aligner. Just to see if people prefer this over the
    /// preset() function.
    /// ```
    /// # use minimap2::*;
    /// Aligner::builder().preset(Preset::Asm20);
    /// ```
    pub fn asm20(self) -> Self {
        self.preset(Preset::Asm20)
    }

    /// Ergonomic function for Aligner. Just to see if people prefer this over the
    /// preset() function.
    /// ```
    /// # use minimap2::*;
    /// Aligner::builder().preset(Preset::Short);
    /// ```
    pub fn short(self) -> Self {
        self.preset(Preset::Short)
    }

    /// Ergonomic function for Aligner. Just to see if people prefer this over the
    /// preset() function.
    /// ```
    /// # use minimap2::*;
    /// Aligner::builder().preset(Preset::Sr);
    /// ```
    pub fn sr(self) -> Self {
        self.preset(Preset::Sr)
    }

    /// Ergonomic function for Aligner. Just to see if people prefer this over the
    /// preset() function.
    /// ```
    /// # use minimap2::*;
    /// Aligner::builder().preset(Preset::Splice);
    /// ```
    pub fn splice(self) -> Self {
        self.preset(Preset::Splice)
    }

    /// Ergonomic function for Aligner. Just to see if people prefer this over the
    /// preset() function.
    /// ```
    /// # use minimap2::*;
    /// Aligner::builder().preset(Preset::Cdna);
    /// ```
    pub fn cdna(self) -> Self {
        self.preset(Preset::Cdna)
    }
=======
impl Aligner {
    /// Create a new server builder that can configure a [`Server`].
    pub fn builder() -> Self {
        Aligner {
            mapopt: MapOpt {
                seed: 42,
                best_n: 1,
                ..Default::default()
            },
            ..Default::default()
        }
    }
}

impl Aligner {
    /// Ergonomic function for Aligner. Sets the minimap2 preset to MapOnt.
    /// ```
    /// # use minimap2::*;
    /// Aligner::builder().map_ont();
    /// ```
    pub fn map_ont(self) -> Self {
        self.preset(Preset::MapOnt)
    }

    /// Ergonomic function for Aligner. Sets the minimap2 preset to AvaOnt.
    /// ```
    /// # use minimap2::*;
    /// Aligner::builder().ava_ont();
    /// ```
    pub fn ava_ont(self) -> Self {
        self.preset(Preset::AvaOnt)
    }

    /// Ergonomic function for Aligner. Sets the minimap2 preset to Map10k
    /// ```
    /// # use minimap2::*;
    /// Aligner::builder().map10k();
    /// ```
    pub fn map10k(self) -> Self {
        self.preset(Preset::Map10k)
    }

    /// Ergonomic function for Aligner. Sets the minimap2 preset to AvaPb
    /// ```
    /// # use minimap2::*;
    /// Aligner::builder().ava_pb();
    /// ```
    pub fn ava_pb(self) -> Self {
        self.preset(Preset::AvaPb)
    }

    /// Ergonomic function for Aligner. Sets the minimap2 preset to MapHifi
    /// ```
    /// # use minimap2::*;
    /// Aligner::builder().map_hifi();
    /// ```
    pub fn map_hifi(self) -> Self {
        self.preset(Preset::MapHifi)
    }

    /// Ergonomic function for Aligner. Sets the minimap2 preset to Asm
    /// ```
    /// # use minimap2::*;
    /// Aligner::builder().asm();
    /// ```
    pub fn asm(self) -> Self {
        self.preset(Preset::Asm)
    }

    /// Ergonomic function for Aligner. Sets the minimap2 preset to Asm5
    /// ```
    /// # use minimap2::*;
    /// Aligner::builder().asm5();
    /// ```
    pub fn asm5(self) -> Self {
        self.preset(Preset::Asm5)
    }
    /// Ergonomic function for Aligner. Sets the minimap2 preset to Asm10
    /// ```
    /// # use minimap2::*;
    /// Aligner::builder().asm10();
    /// ```
    pub fn asm10(self) -> Self {
        self.preset(Preset::Asm10)
    }
    /// Ergonomic function for Aligner. Sets the minimap2 preset to Asm20
    /// ```
    /// # use minimap2::*;
    /// Aligner::builder().asm20();
    /// ```
    pub fn asm20(self) -> Self {
        self.preset(Preset::Asm20)
    }

    /// Ergonomic function for Aligner. Sets the minimap2 preset to Short
    /// ```
    /// # use minimap2::*;
    /// Aligner::builder().short();
    /// ```
    pub fn short(self) -> Self {
        self.preset(Preset::Short)
    }

    /// Ergonomic function for Aligner. Sets the minimap2 preset to sr
    /// ```
    /// # use minimap2::*;
    /// Aligner::builder().sr();
    /// ```
    pub fn sr(self) -> Self {
        self.preset(Preset::Sr)
    }

    /// Ergonomic function for Aligner. Sets the minimap2 preset to splice
    /// ```
    /// # use minimap2::*;
    /// Aligner::builder().splice();
    /// ```
    pub fn splice(self) -> Self {
        self.preset(Preset::Splice)
    }

    /// Ergonomic function for Aligner. Sets the minimap2 preset to cdna
    /// ```
    /// # use minimap2::*;
    /// Aligner::builder().cdna();
    /// ```
    pub fn cdna(self) -> Self {
        self.preset(Preset::Cdna)
    }

>>>>>>> 8e4b1270
    /// Create an aligner using a preset.
    pub fn preset(self, preset: Preset) -> Self {
        let mut idxopt = IdxOpt::default();
        let mut mapopt = MapOpt::default();

        unsafe {
            // Set preset
            mm_set_opt(preset.into(), &mut idxopt, &mut mapopt)
        };

        Self {
            idxopt: idxopt,
            mapopt: mapopt,
            ..Default::default()
        }
    }

    /// Set Alignment mode / cigar mode in minimap2
    /// ```
    /// # use minimap2::*;
<<<<<<< HEAD
    /// Aligner::builder().preset(Preset::MapOnt).with_cigar();
    /// ```
    /// 
=======
    /// Aligner::builder().map_ont().with_cigar();
    /// ```
    ///
>>>>>>> 8e4b1270
    pub fn with_cigar(mut self) -> Self {
        // Make sure MM_F_CIGAR flag isn't already set
        assert!((self.mapopt.flag & MM_F_CIGAR as i64) == 0);

        self.mapopt.flag |= MM_F_CIGAR as i64;
        self
    }

<<<<<<< HEAD
    /// Set Alignment mode / cigar mode in minimap2
=======
    pub fn with_sam_out(mut self) -> Self {
        // Make sure MM_F_CIGAR flag isn't already set
        assert!((self.mapopt.flag & MM_F_OUT_SAM as i64) == 0);

        self.mapopt.flag |= MM_F_OUT_SAM as i64;
        self
    }

    pub fn with_sam_hit_only(mut self) -> Self {
        // Make sure MM_F_CIGAR flag isn't already set
        assert!((self.mapopt.flag & MM_F_SAM_HIT_ONLY as i64) == 0);

        self.mapopt.flag |= MM_F_SAM_HIT_ONLY as i64;
        self
    }

    /// Sets the number of threads minimap2 will use for building the index
>>>>>>> 8e4b1270
    /// ```
    /// # use minimap2::*;
    /// Aligner::builder().with_threads(10);
    /// ```
<<<<<<< HEAD
    /// 
=======
    ///
>>>>>>> 8e4b1270
    /// Set the number of threads (prefer to use the struct config)
    pub fn with_threads(mut self, threads: usize) -> Self {
        self.threads = threads;
        self
    }

    /// Set index parameters for minimap2 using builder pattern
    /// Creates the index as well with the given number of threads (set at struct creation).
    /// You must set the number of threads before calling this function.
    ///
    /// Parameters:
    /// path: Location of pre-built index or FASTA/FASTQ file (may be gzipped or plaintext)
    /// Output: Option (None) or a filename
    ///
    /// Returns the aligner with the index set
    ///
    /// ```
    /// # use minimap2::*;
    /// // Do not save the index file
    /// Aligner::builder().map_ont().with_index("test_data/test_data.fasta", None);
    ///
    /// // Save the index file as my_index.mmi
    /// Aligner::builder().map_ont().with_index("test_data/test_data.fasta", Some("my_index.mmi"));
    ///
    /// // Use the previously built index
<<<<<<< HEAD
     /// Aligner::builder().map_ont().with_index("my_index.mmi", None);
=======
    /// Aligner::builder().map_ont().with_index("my_index.mmi", None);
>>>>>>> 8e4b1270
    /// ```
    pub fn with_index<P>(mut self, path: P, output: Option<&str>) -> Result<Self, &'static str>
    where
        P: AsRef<Path>,
    {
        return match self.set_index(path, output) {
            Ok(_) => Ok(self),
            Err(e) => Err(e),
        };
    }

    /// Set the index (in-place, without builder pattern)
    pub fn set_index<P>(&mut self, path: P, output: Option<&str>) -> Result<(), &'static str>
    where
        P: AsRef<Path>,
    {
        let path_str = match std::ffi::CString::new(path.as_ref().as_os_str().as_bytes()) {
            Ok(path) => {
                // println!("{:#?}", path);
                path
            }
            Err(_) => {
                println!("Got error");
                return Err("Invalid Path");
            }
        };

        // Confirm file exists
        if !path.as_ref().exists() {
            return Err("File does not exist");
        }

        // Confirm file is not empty
        if path.as_ref().metadata().unwrap().len() == 0 {
            return Err("File is empty");
        }

        let output = match output {
            Some(output) => match std::ffi::CString::new(output) {
                Ok(output) => output,
                Err(_) => return Err("Invalid Output"),
            },
            None => std::ffi::CString::new(Vec::new()).unwrap(),
        };

        let idx_reader = MaybeUninit::new(unsafe {
            mm_idx_reader_open(path_str.as_ptr(), &self.idxopt, output.as_ptr())
        });

        let mut idx: MaybeUninit<*mut mm_idx_t> = MaybeUninit::uninit();

        let idx_reader = unsafe { idx_reader.assume_init() };

        unsafe {
            // Just a test read? Just following: https://github.com/lh3/minimap2/blob/master/python/mappy.pyx#L147
            idx = MaybeUninit::new(mm_idx_reader_read(
                // self.idx_reader.as_mut().unwrap() as *mut mm_idx_reader_t,
                &mut *idx_reader as *mut mm_idx_reader_t,
                self.threads as libc::c_int,
            ));
            // Close the reader
            mm_idx_reader_close(idx_reader);
            // Set index opts
            mm_mapopt_update(&mut self.mapopt, *idx.as_ptr());
            // Idx index name
            mm_idx_index_name(idx.assume_init());
        }

        self.idx = Some(unsafe { *idx.assume_init() });

        Ok(())
    }

    /// Use a single sequence as the index. Sets the sequence ID to "N/A".
    /// Can not be combined with `with_index` or `set_index`.
    /// Following the mappy implementation, this also sets mapopt.mid_occ to 1000.
    /// ```
    /// # use minimap2::*;
    /// # let seq = "CGGCACCAGGTTAAAATCTGAGTGCTGCAATAGGCGATTACAGTACAGCACCCAGCCTCCGAAATTCTTTAACGGTCGTCGTCTCGATACTGCCACTATGCCTTTATATTATTGTCTTCAGGTGATGCTGCAGATCGTGCAGACGGGTGGCTTTAGTGTTGTGGGATGCATAGCTATTGACGGATCTTTGTCAATTGACAGAAATACGGGTCTCTGGTTTGACATGAAGGTCCAACTGTAATAACTGATTTTATCTGTGGGTGATGCGTTTCTCGGACAACCACGACCGCGACCAGACTTAAGTCTGGGCGCGGTCGTGGTTGTCCGAGAAACGCATCACCCACAGATAAAATCAGTTATTACAGTTGGACCTTTATGTCAAACCAGAGACCCGTATTTC";
    /// let aligner = Aligner::builder().map_ont().with_seq(seq.as_bytes()).expect("Unable to build index");
    /// let query = b"CGGCACCAGGTTAAAATCTGAGTGCTGCAATAGGCGATTACAGTACAGCACCCAGCCTCCG";
    /// let hits = aligner.map(query, false, false, None, None);
    /// assert_eq!(hits.unwrap().len(), 1);
    /// ```
    pub fn with_seq(self, seq: &[u8]) -> Result<Self, &'static str>
// where T: AsRef<[u8]> + std::ops::Deref<Target = str>,
    {
        let default_id = "N/A";
        self.with_seq_and_id(seq, default_id.as_bytes())
    }

    /// Use a single sequence as the index. Sets the sequence ID to "N/A".
    /// Can not be combined with `with_index` or `set_index`.
    /// Following the mappy implementation, this also sets mapopt.mid_occ to 1000.
    /// ```
    /// # use minimap2::*;
    /// # let seq = "CGGCACCAGGTTAAAATCTGAGTGCTGCAATAGGCGATTACAGTACAGCACCCAGCCTCCGAAATTCTTTAACGGTCGTCGTCTCGATACTGCCACTATGCCTTTATATTATTGTCTTCAGGTGATGCTGCAGATCGTGCAGACGGGTGGCTTTAGTGTTGTGGGATGCATAGCTATTGACGGATCTTTGTCAATTGACAGAAATACGGGTCTCTGGTTTGACATGAAGGTCCAACTGTAATAACTGATTTTATCTGTGGGTGATGCGTTTCTCGGACAACCACGACCGCGACCAGACTTAAGTCTGGGCGCGGTCGTGGTTGTCCGAGAAACGCATCACCCACAGATAAAATCAGTTATTACAGTTGGACCTTTATGTCAAACCAGAGACCCGTATTTC";
    /// # let id = "seq1";
    /// let aligner = Aligner::builder().map_ont().with_seq_and_id(seq.as_bytes(), id.as_bytes()).expect("Unable to build index");
    /// let query = b"CGGCACCAGGTTAAAATCTGAGTGCTGCAATAGGCGATTACAGTACAGCACCCAGCCTCCG";
    /// let hits = aligner.map(query, false, false, None, None);
    /// assert_eq!(hits.as_ref().unwrap().len(), 1);
    /// assert_eq!(hits.as_ref().unwrap()[0].target_name.as_ref().unwrap(), id);
    /// ```
    pub fn with_seq_and_id(self, seq: &[u8], id: &[u8]) -> Result<Self, &'static str>
// where T: AsRef<[u8]> + std::ops::Deref<Target = str>,
    {
        assert!(
            self.idx.is_none(),
            "Index already set. Can not set sequence as index."
        );
        assert!(seq.len() > 0, "Sequence is empty");
        assert!(id.len() > 0, "ID is empty");

        self.with_seqs_and_ids(&vec![seq.to_vec()], &vec![id.to_vec()])
    }

    /// TODO: Does not work for more than 1 seq currently!
    /// Pass multiple sequences to build an index functionally.
    /// Following the mappy implementation, this also sets mapopt.mid_occ to 1000.
    /// Can not be combined with `with_index` or `set_index`.
    /// Sets the sequence IDs to "Unnamed Sequence n" where n is the sequence number.
    pub fn with_seqs(self, seqs: &Vec<Vec<u8>>) -> Result<Self, &'static str> {
        assert!(
            self.idx.is_none(),
            "Index already set. Can not set sequence as index."
        );
        assert!(seqs.len() > 0, "Must have at least one sequence");

        let mut ids: Vec<Vec<u8>> = Vec::new();
        for i in 0..seqs.len() {
            ids.push(format!("Unnamed Sequence {}", i).into_bytes());
        }

        self.with_seqs_and_ids(seqs, &ids)
    }

    /// TODO: Does not work for more than 1 seq currently!
    /// Pass multiple sequences and corresponding IDs to build an index functionally.
    /// Following the mappy implementation, this also sets mapopt.mid_occ to 1000.
    // This works for a single sequence, but not for multiple sequences.
    // Maybe convert the underlying function itself?
    // https://github.com/lh3/minimap2/blob/c2f07ff2ac8bdc5c6768e63191e614ea9012bd5d/index.c#L408
    pub fn with_seqs_and_ids(
        mut self,
        seqs: &Vec<Vec<u8>>,
        ids: &Vec<Vec<u8>>,
    ) -> Result<Self, &'static str> {
        assert!(
            seqs.len() == ids.len(),
            "Number of sequences and IDs must be equal"
        );
        assert!(seqs.len() > 0, "Must have at least one sequence and ID");

        let seqs: Vec<std::ffi::CString> = seqs
            .iter()
            .map(|s| std::ffi::CString::new(s.clone()).expect("Invalid Sequence"))
            .collect();
        let ids: Vec<std::ffi::CString> = ids
            .iter()
            .map(|s| std::ffi::CString::new(s.clone()).expect("Invalid ID"))
            .collect();

        let idx = MaybeUninit::new(unsafe {
            mm_idx_str(
                self.idxopt.w as i32,
                self.idxopt.k as i32,
                (self.idxopt.flag & 1) as i32,
                self.idxopt.bucket_bits as i32,
                seqs.len() as i32,
                seqs.as_ptr() as *mut *const i8,
                ids.as_ptr() as *mut *const i8,
            )
        });

        self.idx = Some(unsafe { *idx.assume_init() });
        self.mapopt.mid_occ = 1000;

        Ok(self)
    }

    // https://github.com/lh3/minimap2/blob/master/python/mappy.pyx#L164
    // TODO: I doubt extra_flags is working properly...
    // TODO: Python allows for paired-end mapping with seq2: Option<&[u8]>, but more work to implement
    /// Aligns a given sequence (as bytes) to the index associated with this aligner
    ///
    /// Parameters:
    /// seq: Sequence to align
    /// cs: Whether to output CIGAR string
    /// MD: Whether to output MD tag
    /// max_frag_len: Maximum fragment length
    /// extra_flags: Extra flags to pass to minimap2 as Vec<u64>
    ///
    pub fn map(
        &self,
        seq: &[u8],
        cs: bool,
        md: bool, // TODO
        max_frag_len: Option<usize>,
        extra_flags: Option<Vec<u64>>,
    ) -> Result<Vec<Mapping>, &'static str> {
        // Make sure index is set
        if !self.has_index() {
            return Err("No index");
        }

        // Make sure sequence is not empty
        if seq.len() == 0 {
            return Err("Sequence is empty");
        }

        let mut mm_reg: MaybeUninit<*mut mm_reg1_t> = MaybeUninit::uninit();

        // Number of results
        let mut n_regs: i32 = 0;
        let mut map_opt = self.mapopt.clone();

        // if max_frag_len is not None: map_opt.max_frag_len = max_frag_len
        if let Some(max_frag_len) = max_frag_len {
            map_opt.max_frag_len = max_frag_len as i32;
        }

        // if extra_flags is not None: map_opt.flag |= extra_flags
        if let Some(extra_flags) = extra_flags {
            for flag in extra_flags {
                map_opt.flag |= flag as i64;
            }
        }

        let mappings = BUF.with(|buf| {
            let km = unsafe { mm_tbuf_get_km(buf.borrow_mut().buf) };

            // let name = std::ffi::CString::new("Unnamed Sequence").unwrap();

            let mut result: MaybeUninit<kstring_t> = MaybeUninit::zeroed();

            /*
            let bseq = mm_bseq1_t {
                l_seq: seq.len() as i32,
                rid: 0,
                name: name.as_ref().as_ptr() as *mut i8, // seqid.as_ref().as_ptr() as *mut i8,
                seq: seq.as_ptr() as *mut i8,
                qual: std::ptr::null_mut(),
                comment: std::ptr::null_mut(),
            }; */

            mm_reg = MaybeUninit::new(unsafe {
                mm_map(
                    self.idx.as_ref().unwrap() as *const mm_idx_t,
                    seq.len() as i32,
                    seq.as_ptr() as *const i8,
                    &mut n_regs,
                    buf.borrow_mut().buf,
                    &mut map_opt,
                    std::ptr::null(),
                )
            });

            let mut mappings = Vec::with_capacity(n_regs as usize);

            for i in 0..n_regs {
                unsafe {
                    let reg_ptr = (*mm_reg.as_ptr()).offset(i as isize);
                    let const_ptr = reg_ptr as *const mm_reg1_t;
                    let reg: mm_reg1_t = *reg_ptr;

                    let contig: *mut ::std::os::raw::c_char =
                        (*(self.idx.unwrap()).seq.offset(reg.rid as isize)).name;

                    let is_primary = reg.parent == reg.id;
                    let alignment = if !reg.p.is_null() {
                        let p = &*reg.p;

                        // calculate the edit distance
                        let nm = reg.blen - reg.mlen + p.n_ambi() as i32;
                        let n_cigar = p.n_cigar;

                        /*
                        // Cstring
                        let mut cigar_str = CString::new("").unwrap();

                        // void mm_write_sam3(kstring_t *s,
                        // const mm_idx_t *mi,
                        // const mm_bseq1_t *t,
                        // int seg_idx,
                        // int reg_idx,
                        // int n_seg,
                        // const int *n_regss,
                        // const mm_reg1_t *const* regss,
                        // void *km,
                        // int64_t opt_flag,
                        // int rep_len

                        mm_write_sam3(
                            cigar_str.as_ptr() as *mut i8,
                            self.idx.as_ref().unwrap() as *const mm_idx_t,
                            bseq,
                            0,
                            1,
                            &n_regs,
                            &const_ptr,
                            km,
                            p.opt.flag,
                            0,
                        );
                        */

                        // Create a vector of the cigar blocks
                        let (cigar, cigar_str) = if n_cigar > 0 {
                            let cigar = p
                                .cigar
                                .as_slice(n_cigar as usize)
                                .to_vec()
                                .iter()
                                .map(|c| ((c >> 4) as u32, (c & 0xf) as u8)) // unpack the length and op code
                                .collect::<Vec<(u32, u8)>>();

                            // Fix for adding in soft clipping cigar strings
                            // TAken from minimap2 write_sam_cigar function
                            // clip_len[0] = r->rev? qlen - r->qe : r->qs;
                            // clip_len[1] = r->rev? r->qs : qlen - r->qe;

                            let clip_len0 = if reg.rev() != 0 {
                                seq.len() as i32 - reg.qe
                            } else {
                                reg.qs
                            };

                            let clip_len1 = if reg.rev() != 0 {
                                reg.qs
                            } else {
                                seq.len() as i32 - reg.qe
                            };

                            let mut cigar_str = cigar
                                .iter()
                                .map(|(len, code)| {
                                    let cigar_char = match code {
                                        0 => "M",
                                        1 => "I",
                                        2 => "D",
                                        3 => "N",
                                        4 => "S",
                                        5 => "H",
                                        6 => "P",
                                        7 => "=",
                                        8 => "X",
                                        _ => panic!("Invalid CIGAR code {code}"),
                                    };
                                    format!("{len}{cigar_char}")
                                })
                                .collect::<Vec<String>>()
                                .join("");

                            // int clip_char = (((sam_flag&0x800) || ((sam_flag&0x100) && (opt_flag&MM_F_SECONDARY_SEQ))) &&
                            // !(opt_flag&MM_F_SOFTCLIP)) ? 'H' : 'S';

                            // let clip_char = if (reg.flag & 0x800 != 0) || ((reg.flag & 0x100 != 0) && (map_opt.flag & 0x100 != 0)) && (map_opt.flag & 0x4 == 0) {
                            // 'H'
                            // } else {
                            // 'S'
                            // };

                            // TODO: Support hard clipping
                            let clip_char = 'S';

                            // Append soft clip identifiers to start and end
                            if clip_len0 > 0 {
                                cigar_str = format!("{}{}{}", clip_len0, clip_char, cigar_str);
                            }

                            if clip_len1 > 0 {
                                cigar_str = format!("{}{}{}", cigar_str, clip_char, clip_len1);
                            }

                            (Some(cigar), Some(cigar_str))
                        } else {
                            (None, None)
                        };

                        let (cs_str, md_str) = if cs || md {
                            let mut cs_string: *mut libc::c_char = std::ptr::null_mut();
                            let mut m_cs_string: libc::c_int = 0i32;

                            let cs_str = if cs {
                                let _cs_len = mm_gen_cs(
                                    km,
                                    &mut cs_string,
                                    &mut m_cs_string,
                                    &self.idx.unwrap() as *const mm_idx_t,
                                    const_ptr,
                                    seq.as_ptr() as *const i8,
                                    true.into(),
                                );
                                let _cs_string = std::ffi::CStr::from_ptr(cs_string)
                                    .to_str()
                                    .unwrap()
                                    .to_string();
                                Some(_cs_string)
                            } else {
                                None
                            };

                            let md_str = if md {
                                let _md_len = mm_gen_MD(
                                    km,
                                    &mut cs_string,
                                    &mut m_cs_string,
                                    &self.idx.unwrap() as *const mm_idx_t,
                                    const_ptr,
                                    seq.as_ptr() as *const i8,
                                );
                                let _md_string = std::ffi::CStr::from_ptr(cs_string)
                                    .to_str()
                                    .unwrap()
                                    .to_string();
                                Some(_md_string)
                            } else {
                                None
                            };
                            (cs_str, md_str)
                        } else {
                            (None, None)
                        };

                        Some(Alignment {
                            nm,
                            cigar,
                            cigar_str,
                            md: md_str,
                            cs: cs_str,
                        })
                    } else {
                        None
                    };
                    mappings.push(Mapping {
                        target_name: Some(
                            std::ffi::CStr::from_ptr(contig)
                                .to_str()
                                .unwrap()
                                .to_string(),
                        ),
                        target_len: (*(self.idx.unwrap()).seq.offset(reg.rid as isize)).len as i32,
                        target_start: reg.rs,
                        target_end: reg.re,
                        query_name: None,
                        query_len: NonZeroI32::new(seq.len() as i32),
                        query_start: reg.qs,
                        query_end: reg.qe,
                        strand: if reg.rev() == 0 {
                            Strand::Forward
                        } else {
                            Strand::Reverse
                        },
                        match_len: reg.mlen,
                        block_len: reg.blen,
                        mapq: reg.mapq(),
                        is_primary,
                        alignment,
                    });
                }
            }

            mappings
        });
        Ok(mappings)
    }

    /// Map entire file
    /// Detects if file is gzip or not and if it's fastq/fasta or not
    /// Best for smaller files (all results are stored in an accumulated Vec!)
    /// What you probably want is to loop through the file yourself and use the map() function
    ///
    /// TODO: Remove cs and md and make them options on the struct
    ///
    #[cfg(feature = "map-file")]
    pub fn map_file(&self, file: &str, cs: bool, md: bool) -> Result<Vec<Mapping>, &'static str> {
        // Make sure index is set
        if self.idx.is_none() {
            return Err("No index");
        }

        // Check that file exists
        if !Path::new(file).exists() {
            return Err("File does not exist");
        }

        // Check that file isn't empty...
        let metadata = std::fs::metadata(file).unwrap();
        if metadata.len() == 0 {
            return Err("File is empty");
        }

        // Read the first 50 bytes of the file
        let mut f = std::fs::File::open(file).unwrap();
        let mut buffer = [0; 50];
        f.read(&mut buffer).unwrap();
        // Close the file
        drop(f);

        // Check if the file is gzipped
        let compression_type = detect_compression_format(&buffer).unwrap();
        if compression_type != CompressionType::NONE && compression_type != CompressionType::GZIP {
            return Err("Compression type is not supported");
        }

        // If gzipped, open it with a reader...
        let mut reader: Box<dyn Read> = if compression_type == CompressionType::GZIP {
            Box::new(GzDecoder::new(std::fs::File::open(file).unwrap()))
        } else {
            Box::new(std::fs::File::open(file).unwrap())
        };

        // Check the file type
        let mut buffer = [0; 4];
        reader.read(&mut buffer).unwrap();
        let file_type = detect_file_format(&buffer).unwrap();
        if file_type != FileFormat::FASTA && file_type != FileFormat::FASTQ {
            return Err("File type is not supported");
        }

        // If gzipped, open it with a reader...
        let reader: Box<dyn Read> = if compression_type == CompressionType::GZIP {
            Box::new(GzDecoder::new(std::fs::File::open(file).unwrap()))
        } else {
            Box::new(std::fs::File::open(file).unwrap())
        };

        // Put into bufreader
        let mut reader = std::io::BufReader::new(reader);

        let reader: Box<dyn Iterator<Item = Result<Sequence, &'static str>>> =
            if file_type == FileFormat::FASTA {
                Box::new(Fasta::from_buffer(&mut reader))
            } else {
                Box::new(Fastq::from_buffer(&mut reader))
            };

        // The output vec
        let mut mappings = Vec::new();

        // Iterate over the sequences
        for seq in reader {
            let seq = seq.unwrap();
            let mut seq_mappings = self
                .map(&seq.sequence.unwrap(), cs, md, None, None)
                .unwrap();
            for mut mapping in seq_mappings.iter_mut() {
                mapping.query_name = seq.id.clone();
            }

            mappings.extend(seq_mappings);
        }

        Ok(mappings)
    }

    // This is in the python module, so copied here...
    pub fn has_index(&self) -> bool {
        self.idx.is_some()
    }
}

/* TODO: This stopped working when we switched to not storing raw pointers but the structs themselves
// Since Rust is now handling the structs, I think memory gets freed that way, maybe this is no longer
// necessary?
// TODO: Test for memory leaks

impl Drop for Aligner {
    fn drop(&mut self) {
        if self.idx.is_some() {
            println!("Doing the drop");
            let mut idx: mm_idx_t = self.idx.take().unwrap();
            let ptr: *mut mm_idx_t = &mut idx;
            unsafe { mm_idx_destroy(ptr) };
            std::mem::forget(idx);
            println!("Done the drop");
        }
    }
}*/

#[derive(PartialEq, Eq)]
pub enum FileFormat {
    FASTA,
    FASTQ,
}

#[allow(dead_code)]
#[cfg(feature = "map-file")]
pub fn detect_file_format(buffer: &[u8]) -> Result<FileFormat, &'static str> {
    let buffer = from_utf8(&buffer).expect("Unable to parse file as UTF-8");
    if buffer.starts_with(">") {
        Ok(FileFormat::FASTA)
    } else if buffer.starts_with("@") {
        Ok(FileFormat::FASTQ)
    } else {
        Err("Unknown file format")
    }
}

#[derive(PartialEq, Eq, Debug)]
pub enum CompressionType {
    GZIP,
    BZIP2,
    XZ,
    RAR,
    ZSTD,
    LZ4,
    LZMA,
    NONE,
}

/// Return the compression type of a file
#[allow(dead_code)]
pub fn detect_compression_format(buffer: &[u8]) -> Result<CompressionType, &'static str> {
    Ok(match buffer {
        [0x1F, 0x8B, ..] => CompressionType::GZIP,
        [0x42, 0x5A, ..] => CompressionType::BZIP2,
        [0xFD, b'7', b'z', b'X', b'Z', 0x00, ..] => CompressionType::XZ,
        [0x28, 0xB5, 0x2F, 0xFD, ..] => CompressionType::LZMA,
        [0x5D, 0x00, ..] => CompressionType::LZMA,
        [0x1F, 0x9D, ..] => CompressionType::LZMA,
        [0x37, 0x7A, 0xBC, 0xAF, 0x27, 0x1C, ..] => CompressionType::ZSTD,
        [0x04, 0x22, 0x4D, 0x18, ..] => CompressionType::LZ4,
        [0x08, 0x22, 0x4D, 0x18, ..] => CompressionType::LZ4,
        [0x52, 0x61, 0x72, 0x21, 0x1A, 0x07, ..] => CompressionType::RAR,
        _ => CompressionType::NONE,
    })
}

#[cfg(test)]
mod tests {
    use super::*;
    use std::mem::MaybeUninit;

    #[test]
    fn compression_format_detections() {
        let buf = [0x1F, 0x8B, 0x08, 0x08, 0x00, 0x00, 0x00, 0x00, 0x00, 0xFF];
        assert_eq!(
            detect_compression_format(&buf).unwrap(),
            CompressionType::GZIP
        );

        let buf = [0x42, 0x5A, 0x68, 0x39, 0x31, 0x41, 0x59, 0x26, 0x53, 0x59];
        assert_eq!(
            detect_compression_format(&buf).unwrap(),
            CompressionType::BZIP2
        );

        let buf = [0x28, 0xB5, 0x2F, 0xFD, 0x37, 0x00, 0x00, 0x00, 0x00, 0x00];
        assert_eq!(
            detect_compression_format(&buf).unwrap(),
            CompressionType::LZMA
        );

        let buf = [0x04, 0x22, 0x4D, 0x18, 0x40, 0x40, 0x00, 0x00, 0x00, 0x00];
        assert_eq!(
            detect_compression_format(&buf).unwrap(),
            CompressionType::LZ4
        );

        let buf = [0x08, 0x22, 0x4D, 0x18, 0x40, 0x40, 0x00, 0x00, 0x00, 0x00];
        assert_eq!(
            detect_compression_format(&buf).unwrap(),
            CompressionType::LZ4
        );

        let buf = [0x52, 0x61, 0x72, 0x21, 0x1A, 0x07, 0x00, 0x00, 0x00, 0x00];
        assert_eq!(
            detect_compression_format(&buf).unwrap(),
            CompressionType::RAR
        );

        let buf = [0x00, 0x00, 0x00, 0x00, 0x00, 0x00, 0x00, 0x00, 0x00, 0x00];
        assert_eq!(
            detect_compression_format(&buf).unwrap(),
            CompressionType::NONE
        );

        let buf = [0x37, 0x7A, 0xBC, 0xAF, 0x27, 0x1C, 0x00, 0x00, 0x00, 0x00];
        assert_eq!(
            detect_compression_format(&buf).unwrap(),
            CompressionType::ZSTD
        );
    }

    #[test]
    fn does_it_work() {
        let mut mm_idxopt = MaybeUninit::uninit();
        let mut mm_mapopt = MaybeUninit::uninit();

        unsafe { mm_set_opt(&0, mm_idxopt.as_mut_ptr(), mm_mapopt.as_mut_ptr()) };
    }

    #[test]
    fn create_index_file_missing() {
<<<<<<< HEAD
        let result = Aligner::builder().preset(Preset::MapOnt).with_threads(1).with_index(
            "test_data/test.fa_FILE_NOT_FOUND",
            Some("test_FILE_NOT_FOUND.mmi"),
        );
=======
        let result = Aligner::builder()
            .preset(Preset::MapOnt)
            .with_threads(1)
            .with_index(
                "test_data/test.fa_FILE_NOT_FOUND",
                Some("test_FILE_NOT_FOUND.mmi"),
            );
>>>>>>> 8e4b1270
        assert!(result.is_err());
    }

    #[test]
    fn create_index() {
        let mut aligner = Aligner::builder().preset(Preset::MapOnt).with_threads(1);

        println!("{}", aligner.idxopt.w);

        assert!(aligner.idxopt.w == 10);

        aligner = aligner
            .with_index("test_data/test_data.fasta", Some("test.mmi"))
            .unwrap();
    }

    #[test]
    fn test_builder() {
<<<<<<< HEAD
        let mut aligner = Aligner::builder().preset(Preset::MapOnt);
    }


=======
        let _aligner = Aligner::builder().preset(Preset::MapOnt);
    }

>>>>>>> 8e4b1270
    #[test]
    fn test_mapping() {
        let mut aligner = Aligner::builder().preset(Preset::MapOnt).with_threads(2);

<<<<<<< HEAD
        aligner = aligner
            .with_index("yeast_ref.mmi", None)
            .unwrap();
=======
        aligner = aligner.with_index("yeast_ref.mmi", None).unwrap();
>>>>>>> 8e4b1270

        aligner
            .map(
                "ACGGTAGAGAGGAAGAAGAAGGAATAGCGGACTTGTGTATTTTATCGTCATTCGTGGTTATCATATAGTTTATTGATTTGAAGACTACGTAAGTAATTTGAGGACTGATTAAAATTTTCTTTTTTAGCTTAGAGTCAATTAAAGAGGGCAAAATTTTCTCAAAAGACCATGGTGCATATGACGATAGCTTTAGTAGTATGGATTGGGCTCTTCTTTCATGGATGTTATTCAGAAGGAGTGATATATCGAGGTGTTTGAAACACCAGCGACACCAGAAGGCTGTGGATGTTAAATCGTAGAACCTATAGACGAGTTCTAAAATATACTTTGGGGTTTTCAGCGATGCAAAA".as_bytes(),
                false,
                false,
                None,
                None,
            )
            .unwrap();
        let mappings = aligner.map("ACGGTAGAGAGGAAGAAGAAGGAATAGCGGACTTGTGTATTTTATCGTCATTCGTGGTTATCATATAGTTTATTGATTTGAAGACTACGTAAGTAATTTGAGGACTGATTAAAATTTTCTTTTTTAGCTTAGAGTCAATTAAAGAGGGCAAAATTTTCTCAAAAGACCATGGTGCATATGACGATAGCTTTAGTAGTATGGATTGGGCTCTTCTTTCATGGATGTTATTCAGAAGGAGTGATATATCGAGGTGTTTGAAACACCAGCGACACCAGAAGGCTGTGGATGTTAAATCGTAGAACCTATAGACGAGTTCTAAAATATACTTTGGGGTTTTCAGCGATGCAAAA".as_bytes(), false, false, None, None).unwrap();
        println!("{:#?}", mappings);

        // This should be reverse strand
        let mappings = aligner.map("TTTTGCATCGCTGAAAACCCCAAAGTATATTTTAGAACTCGTCTATAGGTTCTACGATTTAACATCCACAGCCTTCTGGTGTCGCTGGTGTTTCAAACACCTCGATATATCACTCCTTCTGAATAACATCCATGAAAGAAGAGCCCAATCCATACTACTAAAGCTATCGTCATATGCACCATGGTCTTTTGAGAAAATTTTGCCCTCTTTAATTGACTCTAAGCTAAAAAAGAAAATTTTAATCAGTCCTCAAATTACTTACGTAGTCTTCAAATCAATAAACTATATGATAACCACGAATGACGATAAAATACACAAGTCCGCTATTCCTTCTTCTTCCTCTCTACCGT".as_bytes(), false, false, None, None).unwrap();
        println!("Reverse Strand\n{:#?}", mappings);
        assert!(mappings[0].strand == Strand::Reverse);

        // Assert the Display impl for strand works
        println!("{}", mappings[0].strand);

        let mut aligner = aligner.with_cigar();

        aligner
            .map(
                "ATGAGCAAAATATTCTAAAGTGGAAACGGCACTAAGGTGAACTAAGCAACTTAGTGCAAAAc".as_bytes(),
                true,
                false,
                None,
                None,
            )
            .unwrap();

        let mappings = aligner.map("atCCTACACTGCATAAACTATTTTGcaccataaaaaaaagttatgtgtgGGTCTAAAATAATTTGCTGAGCAATTAATGATTTCTAAATGATGCTAAAGTGAACCATTGTAatgttatatgaaaaataaatacacaattaagATCAACACAGTGAAATAACATTGATTGGGTGATTTCAAATGGGGTCTATctgaataatgttttatttaacagtaatttttatttctatcaatttttagtaatatctacaaatattttgttttaggcTGCCAGAAGATCGGCGGTGCAAGGTCAGAGGTGAGATGTTAGGTGGTTCCACCAACTGCACGGAAGAGCTGCCCTCTGTCATTCAAAATTTGACAGGTACAAACAGactatattaaataagaaaaacaaactttttaaaggCTTGACCATTAGTGAATAGGTTATATGCTTATTATTTCCATTTAGCTTTTTGAGACTAGTATGATTAGACAAATCTGCTTAGttcattttcatataatattgaGGAACAAAATTTGTGAGATTTTGCTAAAATAACTTGCTTTGCTTGTTTATAGAGGCacagtaaatcttttttattattattataattttagattttttaatttttaaat".as_bytes(), true, false, None, None).unwrap();
        println!("{:#?}", mappings);
    }

    #[test]
    fn test_aligner_config_and_mapping() {
        let mut aligner = Aligner::builder().preset(Preset::MapOnt).with_threads(2);
        aligner = aligner
            .with_index("test_data/test_data.fasta", Some("test.mmi"))
            .unwrap()
            .with_cigar();

        aligner
            .map(
                "ATGAGCAAAATATTCTAAAGTGGAAACGGCACTAAGGTGAACTAAGCAACTTAGTGCAAAAc".as_bytes(),
                true,
                false,
                None,
                None,
            )
            .unwrap();
        let mappings = aligner.map("atCCTACACTGCATAAACTATTTTGcaccataaaaaaaagGGACatgtgtgGGTCTAAAATAATTTGCTGAGCAATTAATGATTTCTAAATGATGCTAAAGTGAACCATTGTAatgttatatgaaaaataaatacacaattaagATCAACACAGTGAAATAACATTGATTGGGTGATTTCAAATGGGGTCTATctgaataatgttttatttaacagtaatttttatttctatcaatttttagtaatatctacaaatattttgttttaggcTGCCAGAAGATCGGCGGTGCAAGGTCAGAGGTGAGATGTTAGGTGGTTCCACCAACTGCACGGAAGAGCTGCCCTCTGTCATTCAAAATTTGACAGGTACAAACAGactatattaaataagaaaaacaaactttttaaaggCTTGACCATTAGTGAATAGGTTATATGCTTATTATTTCCATTTAGCTTTTTGAGACTAGTATGATTAGACAAATCTGCTTAGttcattttcatataatattgaGGAACAAAATTTGTGAGATTTTGCTAAAATAACTTGCTTTGCTTGTTTATAGAGGCacagtaaatcttttttattattattataattttagattttttaatttttaaat".as_bytes(), true, true, None, None).unwrap();
        println!("{:#?}", mappings);
    }

    #[test]
    fn test_mappy_output() {
        let aligner = Aligner::builder()
            .preset(Preset::MapOnt)
            .with_threads(1)
            .with_index("test_data/MT-human.fa", None)
            .unwrap()
            .with_cigar();

        let mut mappings = aligner.map(
b"GTTTATGTAGCTTATTCTATCCAAAGCAATGCACTGAAAATGTCTCGACGGGCCCACACGCCCCATAAACAAATAGGTTTGGTCCTAGCCTTTCTATTAGCTCTTAGTGAGGTTACACATGCAAGCATCCCCGCCCCAGTGAGTCGCCCTCCAAGTCACTCTGACTAAGAGGAGCAAGCATCAAGCACGCAACAGCGCAG",
        true, true, None, None).unwrap();
        assert_eq!(mappings.len(), 1);

        let observed = mappings.pop().unwrap();

        assert_eq!(observed.target_name, Some(String::from("MT_human")));
        assert_eq!(observed.target_start, 576);
        assert_eq!(observed.target_end, 768);
        assert_eq!(observed.query_start, 0);
        assert_eq!(observed.query_end, 191);
        assert_eq!(observed.mapq, 29);
        assert_eq!(observed.match_len, 168);
        assert_eq!(observed.block_len, 195);
        assert_eq!(observed.strand, Strand::Forward);
        assert_eq!(observed.is_primary, true);

        let align = observed.alignment.as_ref().unwrap();
        assert_eq!(align.nm, 27);
        assert_eq!(
            align.cigar,
            Some(vec![
                (14, 0),
                (2, 2),
                (4, 0),
                (3, 1),
                (37, 0),
                (1, 2),
                (85, 0),
                (1, 2),
                (48, 0)
            ])
        );
        assert_eq!(
            align.cigar_str,
            Some(String::from("14M2D4M3I37M1D85M1D48MS9"))
        );
        assert_eq!(
            align.md,
            Some(String::from(
                "14^CC1C11A12T1A7T4^T1A48A2A21T0T8^T2A5T2A4C0A0C2T0C2A4A17"
            ))
        );
        assert_eq!(align.cs, Some(String::from(":14-cc:1*ct:2+atc:9*ag:12*tc:1*ac:7*tc:4-t:1*ag:48*ag:2*ag:21*tc*tc:8-t:2*ag:5*tc:2*ag:4*ct*ac*ct:2*tc*ct:2*ag:4*ag:17")));
    }

    #[test]
    fn test_mappy_output_no_md() {
        let aligner = Aligner::builder()
            .preset(Preset::MapOnt)
            .with_threads(1)
            .with_index("test_data/MT-human.fa", None)
            .unwrap()
            .with_cigar();
        let query =  b"GTTTATGTAGCTTATTCTATCCAAAGCAATGCACTGAAAATGTCTCGACGGGCCCACACGCCCCATAAACAAATAGGTTTGGTCCTAGCCTTTCTATTAGCTCTTAGTGAGGTTACACATGCAAGCATCCCCGCCCCAGTGAGTCGCCCTCCAAGTCACTCTGACTAAGAGGAGCAAGCATCAAGCACGCAACAGCGCAG";

        for (md, cs) in vec![(true, true), (false, false), (true, false), (false, true)].iter() {
            let mapping = aligner
                .map(query, *cs, *md, None, None)
                .unwrap()
                .pop()
                .unwrap();
            let align = mapping.alignment.as_ref().unwrap();
            assert_eq!(align.cigar_str.is_some(), true);
            assert_eq!(align.md.is_some(), *md);
            assert_eq!(align.cs.is_some(), *cs);
        }
    }

    #[test]
    fn test_strand_struct() {
        let strand = Strand::default();
        assert_eq!(strand, Strand::Forward);
        println!("{}", strand);
        let strand = Strand::Reverse;
        println!("{}", strand);
    }

    #[test]
    fn test_threadlocalbuffer() {
        let tlb = ThreadLocalBuffer::default();
        drop(tlb);
    }

    #[test]
    fn test_with_seq() {
        let seq = "CGGCACCAGGTTAAAATCTGAGTGCTGCAATAGGCGATTACAGTACAGCACCCAGCCTCCGAAATTCTTTAACGGTCGTCGTCTCGATACTGCCACTATGCCTTTATATTATTGTCTTCAGGTGATGCTGCAGATCGTGCAGACGGGTGGCTTTAGTGTTGTGGGATGCATAGCTATTGACGGATCTTTGTCAATTGACAGAAATACGGGTCTCTGGTTTGACATGAAGGTCCAACTGTAATAACTGATTTTATCTGTGGGTGATGCGTTTCTCGGACAACCACGACCGCGACCAGACTTAAGTCTGGGCGCGGTCGTGGTTGTCCGAGAAACGCATCACCCACAGATAAAATCAGTTATTACAGTTGGACCTTTATGTCAAACCAGAGACCCGTATTTC";
        let query = "GGTCGTCGTCTCGATACTGCCACTATGCCTTTATATTATTGTCTTCAGGTGATGCTGCAGATCGTGCAGACGGGTGGCTTTAGTGTTGTGGGATGCATAGCTATTGACGGATCTTTGTCAATTGACAGAAATACGGGTCTCTGGTTTGACATGAAGGTCCAACTGTAATAACTGATTTTATCTGTGGGTGATGCGTTTCTCGGACAACCACGACCGCGACCAGACTTAAGTCTGGGCGCGGTCGTGGTT";
        let aligner = Aligner::builder().short();
        let aligner = aligner.with_seq(seq.as_bytes()).unwrap();
        let alignments = aligner
            .map(query.as_bytes(), false, false, None, None)
            .unwrap();
        assert_eq!(alignments.len(), 2);

        println!("----- Trying with_seqs 1");

        let aligner = Aligner::builder().short();
        let aligner = aligner.with_seqs(&vec![seq.as_bytes().to_vec()]).unwrap();
        let alignments = aligner
            .map(query.as_bytes(), false, false, None, None)
            .unwrap();
        assert_eq!(alignments.len(), 2);

        println!("----- Trying with_seqs and ids 1");

        let id = "test";
        let aligner = Aligner::builder().short();
        let aligner = aligner
            .with_seqs_and_ids(
                &vec![seq.as_bytes().to_vec()],
                &vec![id.as_bytes().to_vec()],
            )
            .unwrap();
        let alignments = aligner
            .map(query.as_bytes(), false, false, None, None)
            .unwrap();
        assert_eq!(alignments.len(), 2);

        println!("----- Trying with_seq and id");

        let id = "test";
        let aligner = Aligner::builder().short();
        let aligner = aligner
            .with_seq_and_id(seq.as_bytes(), &id.as_bytes().to_vec())
            .unwrap();
        let alignments = aligner
            .map(query.as_bytes(), false, false, None, None)
            .unwrap();
        assert_eq!(alignments.len(), 2);

        let seq = "CGGCACCAGGTTAAAATCTGAGTGCTGCAATAGGCGATTACAGTACAGCACCCAGCCTCCGAAATTCTTTAACGGTCGTCGTCTCGATACTGCCACTATGCCTTTATATTATTGTCTTCAGGTGATGCTGCAGATCGTGCAGACGGGTGGCTTTAGTGTTGTGGGATGCATAGCTATTGACGGATCTTTGTCAATTGACAGAAATACGGGTCTCTGGTTTGACATGAAGGTCCAACTGTAATAACTGATTTTATCTGTGGGTGATGCGTTTCTCGGACAACCACGACCGCGACCAGACTTAAGTCTGGGCGCGGTCGTGGTTGTCCGAGAAACGCATCACCCACAGATAAAATCAGTTATTACAGTTGGACCTTTATGTCAAACCAGAGACCCGTATTTC";
        let query = "CAGGTGATGCTGCAGATCGTGCAGACGGGTGGCTTTAGTGTTGTGGGATGCATAGCTATTGACGGATCTTTGTCAATTGACAGAAATACGGGTCTCTGGTTTGACATGAAGGTCCAACTGTAATAACTGATTTTATCTGTGGGTGATGCGTTTCTCGGACAACCACGACCGCGACCAGACTTAAGTCTGGGCGCGGTCGTGGTTGTCCGAGAAACGCATCACCCACAGATAAAATCAGTTATTACAGTTGGACCTTTATGTCAAACCAGAGACCCGTATTTC";

        let aligner = Aligner::builder()
            .asm5()
            .with_cigar()
            .with_sam_out()
            .with_sam_hit_only();
        let aligner = aligner
            .with_seq_and_id(seq.as_bytes(), &id.as_bytes().to_vec())
            .unwrap();
        let alignments = aligner
            .map(query.as_bytes(), true, true, None, None)
            .unwrap();
        assert_eq!(alignments.len(), 1);
        println!(
            "{:#?}",
            alignments[0]
                .alignment
                .as_ref()
                .unwrap()
                .cigar
                .as_ref()
                .unwrap()
        );
        assert_eq!(
            alignments[0]
                .alignment
                .as_ref()
                .unwrap()
                .cigar_str
                .as_ref()
                .unwrap(),
            "282M"
        );
        // assert_eq!(alignments[0].alignment.unwrap().cigar.unwrap(), );

        // println!("----- Trying with_seqs 2");

        // let aligner = Aligner::builder().short();
        // let aligner = aligner.with_seqs(&vec![seq.as_bytes().to_vec(), seq.as_bytes().to_vec()]).unwrap();
        // let alignments = aligner.map(query.as_bytes(), false, false, None, None).unwrap();
        // assert_eq!(alignments.len(), 4);

        // for alignment in alignments {
        // println!("{:#?}", alignment);
        // }
    }

    #[test]
    fn test_aligner_struct() {
        let aligner = Aligner::default();
        drop(aligner);

        let _aligner = Aligner::builder().map_ont();
        let _aligner = Aligner::builder().ava_ont();
        let _aligner = Aligner::builder().map10k();
        let _aligner = Aligner::builder().ava_pb();
        let _aligner = Aligner::builder().map_hifi();
        let _aligner = Aligner::builder().asm();
        let _aligner = Aligner::builder().asm5();
        let _aligner = Aligner::builder().asm10();
        let _aligner = Aligner::builder().asm20();
        let _aligner = Aligner::builder().short();
        let _aligner = Aligner::builder().sr();
        let _aligner = Aligner::builder().splice();
        let _aligner = Aligner::builder().cdna();

        let aligner = Aligner::builder();
        assert_eq!(
            aligner.map_file("test_data/MT-human.fa", false, false),
            Err("No index")
        );
        let aligner = aligner.with_index("test_data/MT-human.fa", None).unwrap();
        assert_eq!(
            aligner.map_file("test_data/file-does-not-exist", false, false),
            Err("File does not exist")
        );

        if let Err("File is empty") = Aligner::builder().with_index("test_data/empty.fa", None) {
            println!("File is empty - Success");
        } else {
            panic!("File is empty error not thrown");
        }

        if let Err("Invalid Path") = Aligner::builder().with_index("\0invalid_\0path\0", None) {
            println!("Invalid Path - Success");
        } else {
            panic!("Invalid Path error not thrown");
        }

        if let Err("Invalid Output") =
            Aligner::builder().with_index("test_data/MT-human.fa", Some("test\0test"))
        {
            println!("Invalid output - Success");
        } else {
            panic!("Invalid output error not thrown");
        }
    }

    #[test]
    fn test_struct_config() {
        let mut sr = Aligner::builder().sr();
        sr.mapopt.best_n = 1;
        sr.idxopt.k = 7;

        let aligner = Aligner {
            mapopt: MapOpt {
                best_n: 1,
                ..Aligner::builder().sr().mapopt
            },
            idxopt: IdxOpt {
                k: 7,
                ..Aligner::builder().sr().idxopt
            },
            ..sr
        };
    }
}<|MERGE_RESOLUTION|>--- conflicted
+++ resolved
@@ -256,8 +256,6 @@
     }
 }
 
-<<<<<<< HEAD
-
 impl Aligner {
     /// Create a new server builder that can configure a [`Server`].
     pub fn builder() -> Self {
@@ -272,281 +270,122 @@
     }
 }
 
-
 impl Aligner {
-
-    /// Ergonomic function for Aligner.
-    ///
-    /// TODO: Make it simpler (and less redundant) with functions?
-    /// Such that it'd be ..map_ont() or ..map_ava() instead?
-    ///
-    /// ```
-    /// # use minimap2::*;
-    /// Aligner::builder().preset(Preset::MapOnt).with_threads(1).with_cigar();
-    /// ```
-    // pub fn preset(preset: Preset) -> Aligner {
-    //     Aligner::preset(preset)
-    // }
-
-    /// Ergonomic function for Aligner. Just to see if people prefer this over the
-    /// preset() function.
-    /// ```
-    /// # use minimap2::*;
-    /// Aligner::builder().preset(Preset::MapOnt);
+    /// Ergonomic function for Aligner. Sets the minimap2 preset to MapOnt.
+    /// ```
+    /// # use minimap2::*;
+    /// Aligner::builder().map_ont();
     /// ```
     pub fn map_ont(self) -> Self {
         self.preset(Preset::MapOnt)
     }
 
-    /// Ergonomic function for Aligner. Just to see if people prefer this over the
-    /// preset() function.
-    /// ```
-    /// # use minimap2::*;
-    /// Aligner::builder().preset(Preset::AvaOnt);
+    /// Ergonomic function for Aligner. Sets the minimap2 preset to AvaOnt.
+    /// ```
+    /// # use minimap2::*;
+    /// Aligner::builder().ava_ont();
     /// ```
     pub fn ava_ont(self) -> Self {
         self.preset(Preset::AvaOnt)
     }
 
-    /// Ergonomic function for Aligner. Just to see if people prefer this over the
-    /// preset() function.
-    /// ```
-    /// # use minimap2::*;
-    /// Aligner::builder().preset(Preset::Map10k);
+    /// Ergonomic function for Aligner. Sets the minimap2 preset to Map10k
+    /// ```
+    /// # use minimap2::*;
+    /// Aligner::builder().map10k();
     /// ```
     pub fn map10k(self) -> Self {
         self.preset(Preset::Map10k)
     }
 
-    /// Ergonomic function for Aligner. Just to see if people prefer this over the
-    /// preset() function.
-    /// ```
-    /// # use minimap2::*;
-    /// Aligner::builder().preset(Preset::AvaPb);
+    /// Ergonomic function for Aligner. Sets the minimap2 preset to AvaPb
+    /// ```
+    /// # use minimap2::*;
+    /// Aligner::builder().ava_pb();
     /// ```
     pub fn ava_pb(self) -> Self {
         self.preset(Preset::AvaPb)
     }
 
-    /// Ergonomic function for Aligner. Just to see if people prefer this over the
-    /// preset() function.
-    /// ```
-    /// # use minimap2::*;
-    /// Aligner::builder().preset(Preset::MapHifi);
+    /// Ergonomic function for Aligner. Sets the minimap2 preset to MapHifi
+    /// ```
+    /// # use minimap2::*;
+    /// Aligner::builder().map_hifi();
     /// ```
     pub fn map_hifi(self) -> Self {
         self.preset(Preset::MapHifi)
     }
 
-    /// Ergonomic function for Aligner. Just to see if people prefer this over the
-    /// preset() function.
-    /// ```
-    /// # use minimap2::*;
-    /// Aligner::builder().preset(Preset::Asm);
+    /// Ergonomic function for Aligner. Sets the minimap2 preset to Asm
+    /// ```
+    /// # use minimap2::*;
+    /// Aligner::builder().asm();
     /// ```
     pub fn asm(self) -> Self {
         self.preset(Preset::Asm)
     }
 
-    /// Ergonomic function for Aligner. Just to see if people prefer this over the
-    /// preset() function.
-    /// ```
-    /// # use minimap2::*;
-    /// Aligner::builder().preset(Preset::Asm5);
+    /// Ergonomic function for Aligner. Sets the minimap2 preset to Asm5
+    /// ```
+    /// # use minimap2::*;
+    /// Aligner::builder().asm5();
     /// ```
     pub fn asm5(self) -> Self {
         self.preset(Preset::Asm5)
     }
-    /// Ergonomic function for Aligner. Just to see if people prefer this over the
-    /// preset() function.
-    /// ```
-    /// # use minimap2::*;
-    /// Aligner::builder().preset(Preset::Asm10);
+    /// Ergonomic function for Aligner. Sets the minimap2 preset to Asm10
+    /// ```
+    /// # use minimap2::*;
+    /// Aligner::builder().asm10();
     /// ```
     pub fn asm10(self) -> Self {
         self.preset(Preset::Asm10)
     }
-    /// Ergonomic function for Aligner. Just to see if people prefer this over the
-    /// preset() function.
-    /// ```
-    /// # use minimap2::*;
-    /// Aligner::builder().preset(Preset::Asm20);
+    /// Ergonomic function for Aligner. Sets the minimap2 preset to Asm20
+    /// ```
+    /// # use minimap2::*;
+    /// Aligner::builder().asm20();
     /// ```
     pub fn asm20(self) -> Self {
         self.preset(Preset::Asm20)
     }
 
-    /// Ergonomic function for Aligner. Just to see if people prefer this over the
-    /// preset() function.
-    /// ```
-    /// # use minimap2::*;
-    /// Aligner::builder().preset(Preset::Short);
+    /// Ergonomic function for Aligner. Sets the minimap2 preset to Short
+    /// ```
+    /// # use minimap2::*;
+    /// Aligner::builder().short();
     /// ```
     pub fn short(self) -> Self {
         self.preset(Preset::Short)
     }
 
-    /// Ergonomic function for Aligner. Just to see if people prefer this over the
-    /// preset() function.
-    /// ```
-    /// # use minimap2::*;
-    /// Aligner::builder().preset(Preset::Sr);
+    /// Ergonomic function for Aligner. Sets the minimap2 preset to sr
+    /// ```
+    /// # use minimap2::*;
+    /// Aligner::builder().sr();
     /// ```
     pub fn sr(self) -> Self {
         self.preset(Preset::Sr)
     }
 
-    /// Ergonomic function for Aligner. Just to see if people prefer this over the
-    /// preset() function.
-    /// ```
-    /// # use minimap2::*;
-    /// Aligner::builder().preset(Preset::Splice);
+    /// Ergonomic function for Aligner. Sets the minimap2 preset to splice
+    /// ```
+    /// # use minimap2::*;
+    /// Aligner::builder().splice();
     /// ```
     pub fn splice(self) -> Self {
         self.preset(Preset::Splice)
     }
 
-    /// Ergonomic function for Aligner. Just to see if people prefer this over the
-    /// preset() function.
-    /// ```
-    /// # use minimap2::*;
-    /// Aligner::builder().preset(Preset::Cdna);
+    /// Ergonomic function for Aligner. Sets the minimap2 preset to cdna
+    /// ```
+    /// # use minimap2::*;
+    /// Aligner::builder().cdna();
     /// ```
     pub fn cdna(self) -> Self {
         self.preset(Preset::Cdna)
     }
-=======
-impl Aligner {
-    /// Create a new server builder that can configure a [`Server`].
-    pub fn builder() -> Self {
-        Aligner {
-            mapopt: MapOpt {
-                seed: 42,
-                best_n: 1,
-                ..Default::default()
-            },
-            ..Default::default()
-        }
-    }
-}
-
-impl Aligner {
-    /// Ergonomic function for Aligner. Sets the minimap2 preset to MapOnt.
-    /// ```
-    /// # use minimap2::*;
-    /// Aligner::builder().map_ont();
-    /// ```
-    pub fn map_ont(self) -> Self {
-        self.preset(Preset::MapOnt)
-    }
-
-    /// Ergonomic function for Aligner. Sets the minimap2 preset to AvaOnt.
-    /// ```
-    /// # use minimap2::*;
-    /// Aligner::builder().ava_ont();
-    /// ```
-    pub fn ava_ont(self) -> Self {
-        self.preset(Preset::AvaOnt)
-    }
-
-    /// Ergonomic function for Aligner. Sets the minimap2 preset to Map10k
-    /// ```
-    /// # use minimap2::*;
-    /// Aligner::builder().map10k();
-    /// ```
-    pub fn map10k(self) -> Self {
-        self.preset(Preset::Map10k)
-    }
-
-    /// Ergonomic function for Aligner. Sets the minimap2 preset to AvaPb
-    /// ```
-    /// # use minimap2::*;
-    /// Aligner::builder().ava_pb();
-    /// ```
-    pub fn ava_pb(self) -> Self {
-        self.preset(Preset::AvaPb)
-    }
-
-    /// Ergonomic function for Aligner. Sets the minimap2 preset to MapHifi
-    /// ```
-    /// # use minimap2::*;
-    /// Aligner::builder().map_hifi();
-    /// ```
-    pub fn map_hifi(self) -> Self {
-        self.preset(Preset::MapHifi)
-    }
-
-    /// Ergonomic function for Aligner. Sets the minimap2 preset to Asm
-    /// ```
-    /// # use minimap2::*;
-    /// Aligner::builder().asm();
-    /// ```
-    pub fn asm(self) -> Self {
-        self.preset(Preset::Asm)
-    }
-
-    /// Ergonomic function for Aligner. Sets the minimap2 preset to Asm5
-    /// ```
-    /// # use minimap2::*;
-    /// Aligner::builder().asm5();
-    /// ```
-    pub fn asm5(self) -> Self {
-        self.preset(Preset::Asm5)
-    }
-    /// Ergonomic function for Aligner. Sets the minimap2 preset to Asm10
-    /// ```
-    /// # use minimap2::*;
-    /// Aligner::builder().asm10();
-    /// ```
-    pub fn asm10(self) -> Self {
-        self.preset(Preset::Asm10)
-    }
-    /// Ergonomic function for Aligner. Sets the minimap2 preset to Asm20
-    /// ```
-    /// # use minimap2::*;
-    /// Aligner::builder().asm20();
-    /// ```
-    pub fn asm20(self) -> Self {
-        self.preset(Preset::Asm20)
-    }
-
-    /// Ergonomic function for Aligner. Sets the minimap2 preset to Short
-    /// ```
-    /// # use minimap2::*;
-    /// Aligner::builder().short();
-    /// ```
-    pub fn short(self) -> Self {
-        self.preset(Preset::Short)
-    }
-
-    /// Ergonomic function for Aligner. Sets the minimap2 preset to sr
-    /// ```
-    /// # use minimap2::*;
-    /// Aligner::builder().sr();
-    /// ```
-    pub fn sr(self) -> Self {
-        self.preset(Preset::Sr)
-    }
-
-    /// Ergonomic function for Aligner. Sets the minimap2 preset to splice
-    /// ```
-    /// # use minimap2::*;
-    /// Aligner::builder().splice();
-    /// ```
-    pub fn splice(self) -> Self {
-        self.preset(Preset::Splice)
-    }
-
-    /// Ergonomic function for Aligner. Sets the minimap2 preset to cdna
-    /// ```
-    /// # use minimap2::*;
-    /// Aligner::builder().cdna();
-    /// ```
-    pub fn cdna(self) -> Self {
-        self.preset(Preset::Cdna)
-    }
-
->>>>>>> 8e4b1270
+
     /// Create an aligner using a preset.
     pub fn preset(self, preset: Preset) -> Self {
         let mut idxopt = IdxOpt::default();
@@ -567,15 +406,9 @@
     /// Set Alignment mode / cigar mode in minimap2
     /// ```
     /// # use minimap2::*;
-<<<<<<< HEAD
-    /// Aligner::builder().preset(Preset::MapOnt).with_cigar();
-    /// ```
-    /// 
-=======
     /// Aligner::builder().map_ont().with_cigar();
     /// ```
     ///
->>>>>>> 8e4b1270
     pub fn with_cigar(mut self) -> Self {
         // Make sure MM_F_CIGAR flag isn't already set
         assert!((self.mapopt.flag & MM_F_CIGAR as i64) == 0);
@@ -584,9 +417,6 @@
         self
     }
 
-<<<<<<< HEAD
-    /// Set Alignment mode / cigar mode in minimap2
-=======
     pub fn with_sam_out(mut self) -> Self {
         // Make sure MM_F_CIGAR flag isn't already set
         assert!((self.mapopt.flag & MM_F_OUT_SAM as i64) == 0);
@@ -604,16 +434,11 @@
     }
 
     /// Sets the number of threads minimap2 will use for building the index
->>>>>>> 8e4b1270
     /// ```
     /// # use minimap2::*;
     /// Aligner::builder().with_threads(10);
     /// ```
-<<<<<<< HEAD
-    /// 
-=======
     ///
->>>>>>> 8e4b1270
     /// Set the number of threads (prefer to use the struct config)
     pub fn with_threads(mut self, threads: usize) -> Self {
         self.threads = threads;
@@ -639,11 +464,7 @@
     /// Aligner::builder().map_ont().with_index("test_data/test_data.fasta", Some("my_index.mmi"));
     ///
     /// // Use the previously built index
-<<<<<<< HEAD
-     /// Aligner::builder().map_ont().with_index("my_index.mmi", None);
-=======
     /// Aligner::builder().map_ont().with_index("my_index.mmi", None);
->>>>>>> 8e4b1270
     /// ```
     pub fn with_index<P>(mut self, path: P, output: Option<&str>) -> Result<Self, &'static str>
     where
@@ -1340,12 +1161,6 @@
 
     #[test]
     fn create_index_file_missing() {
-<<<<<<< HEAD
-        let result = Aligner::builder().preset(Preset::MapOnt).with_threads(1).with_index(
-            "test_data/test.fa_FILE_NOT_FOUND",
-            Some("test_FILE_NOT_FOUND.mmi"),
-        );
-=======
         let result = Aligner::builder()
             .preset(Preset::MapOnt)
             .with_threads(1)
@@ -1353,7 +1168,6 @@
                 "test_data/test.fa_FILE_NOT_FOUND",
                 Some("test_FILE_NOT_FOUND.mmi"),
             );
->>>>>>> 8e4b1270
         assert!(result.is_err());
     }
 
@@ -1372,27 +1186,14 @@
 
     #[test]
     fn test_builder() {
-<<<<<<< HEAD
-        let mut aligner = Aligner::builder().preset(Preset::MapOnt);
-    }
-
-
-=======
         let _aligner = Aligner::builder().preset(Preset::MapOnt);
     }
 
->>>>>>> 8e4b1270
     #[test]
     fn test_mapping() {
         let mut aligner = Aligner::builder().preset(Preset::MapOnt).with_threads(2);
 
-<<<<<<< HEAD
-        aligner = aligner
-            .with_index("yeast_ref.mmi", None)
-            .unwrap();
-=======
         aligner = aligner.with_index("yeast_ref.mmi", None).unwrap();
->>>>>>> 8e4b1270
 
         aligner
             .map(
