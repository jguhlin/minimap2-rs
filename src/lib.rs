//! API providing a rusty interface to minimap2 or mm2-fast libraries.
//!
//! This library supports statically linking and compiling minimap2 directly, no separate install is required.
//!
//! # Implementation
//! This is a wrapper library around `minimap2-sys`, which are lower level bindings for minimap2.
//!
//! # Caveats
//! Setting threads with the builder pattern applies only to building the index, not the mapping.
//! For an example of using multiple threads with mapping, see: [fakeminimap2](https://github.com/jguhlin/minimap2-rs/blob/main/fakeminimap2/src/main.rs)
//!
//! # Crate Features
//! This crate has multiple create features available.
//! * map-file - Enables the ability to map a file directly to a reference. Enabled by deafult
//! * mm2-fast - Uses the mm2-fast library instead of standard minimap2
//! * htslib - Provides an interface to minimap2 that returns rust_htslib::Records
//! * simde - Enables SIMD Everywhere library in minimap2
//! * sse - Enables the use of SSE instructions
//!
//! # Examples
//! ## Mapping a file to a reference
//! ```no_run
//! use minimap2::{Aligner, Preset};
//! let mut aligner = Aligner::builder()
//! .map_ont()
//! .with_index_threads(8)
//! .with_cigar()
//! .with_index("ReferenceFile.fasta", None)
//! .expect("Unable to build index");
//!
//! let seq = b"ACTGACTCACATCGACTACGACTACTAGACACTAGACTATCGACTACTGACATCGA";
//! let alignment = aligner
//! .map(seq, false, false, None, None)
//! .expect("Unable to align");
//! ```
//!
//! ## Mapping a file to an individual target sequence
//! ```no_run
//! use minimap2::{Aligner, Preset};
//! # let seq = "CGGCACCAGGTTAAAATCTGAGTGCTGCAATAGGCGATTACAGTACAGCACCCAGCCTCCGAAATTCTTTAACGGTCGTCGTCTCGATACTGCCACTATGCCTTTATATTATTGTCTTCAGGTGATGCTGCAGATCGTGCAGACGGGTGGCTTTAGTGTTGTGGGATGCATAGCTATTGACGGATCTTTGTCAATTGACAGAAATACGGGTCTCTGGTTTGACATGAAGGTCCAACTGTAATAACTGATTTTATCTGTGGGTGATGCGTTTCTCGGACAACCACGACCGCGACCAGACTTAAGTCTGGGCGCGGTCGTGGTTGTCCGAGAAACGCATCACCCACAGATAAAATCAGTTATTACAGTTGGACCTTTATGTCAAACCAGAGACCCGTATTTC";
//! let aligner = Aligner::builder().map_ont().with_seq(seq.as_bytes()).expect("Unable to build index");
//! let query = b"CGGCACCAGGTTAAAATCTGAGTGCTGCAATAGGCGATTACAGTACAGCACCCAGCCTCCG";
//! let hits = aligner.map(query, false, false, None, None);
//! assert_eq!(hits.unwrap().len(), 1);
//! ```

use std::cell::RefCell;

use std::mem::MaybeUninit;
use std::num::NonZeroI32;
use std::path::Path;

use std::os::unix::ffi::OsStrExt;

use libc::c_void;
use minimap2_sys::*;

#[cfg(feature = "map-file")]
use simdutf8::basic::from_utf8;

#[cfg(feature = "map-file")]
use needletail::parse_fastx_file;

#[cfg(feature = "htslib")]
pub mod htslib;

/// Alias for mm_mapop_t
pub type MapOpt = mm_mapopt_t;

/// Alias for mm_idxopt_t
pub type IdxOpt = mm_idxopt_t;

// TODO: Probably a better way to handle this...
/// C string constants for passing to minimap2
static LRHQAE: &str = "lr:hqae\0";
static LRHQ: &str = "lr:hq\0";
static SPLICE: &str = "splice\0";
static SPLICEHQ: &str = "splice:hq\0";
static ASM: &str = "asm\0";
static ASM5: &str = "asm5\0";
static ASM10: &str = "asm10\0";
static ASM20: &str = "asm20\0";
static SR: &str = "sr\0";
static MAP_PB: &str = "map-pb\0";
static MAP_HIFI: &str = "map-hifi\0";
static MAP_ONT: &str = "map-ont\0";
static AVA_PB: &str = "ava-pb\0";
static AVA_ONT: &str = "ava-ont\0";

// These aren't listed in the command anymore, but are still available
static SHORT: &str = "short\0";
static MAP10K: &str = "map10k\0";
static CDNA: &str = "cdna\0";

/// Strand enum
#[derive(Debug, PartialEq, Eq, Copy, Clone, Default)]
pub enum Strand {
    #[default]
    Forward,
    Reverse,
}

impl std::fmt::Display for Strand {
    fn fmt(&self, f: &mut std::fmt::Formatter<'_>) -> std::fmt::Result {
        match self {
            Strand::Forward => write!(f, "+"),
            Strand::Reverse => write!(f, "-"),
        }
    }
}

/// Preset's for minimap2 config
#[derive(Debug, Clone)]
pub enum Preset {
    LrHqae,
    LrHq,
    Splice,
    SpliceHq,
    Asm,
    Asm5,
    Asm10,
    Asm20,
    Sr,
    MapPb,
    MapHifi,
    MapOnt,
    AvaPb,
    AvaOnt,
    Short,
    Map10k,
    Cdna,
}

// Convert to c string for input into minimap2
impl From<Preset> for *const i8 {
    fn from(preset: Preset) -> Self {
        match preset {
            Preset::LrHqae => LRHQAE.as_bytes().as_ptr() as *const i8,
            Preset::LrHq => LRHQ.as_bytes().as_ptr() as *const i8,
            Preset::Splice => SPLICE.as_bytes().as_ptr() as *const i8,
            Preset::SpliceHq => SPLICEHQ.as_bytes().as_ptr() as *const i8,
            Preset::Asm => ASM.as_bytes().as_ptr() as *const i8,
            Preset::Asm5 => ASM5.as_bytes().as_ptr() as *const i8,
            Preset::Asm10 => ASM10.as_bytes().as_ptr() as *const i8,
            Preset::Asm20 => ASM20.as_bytes().as_ptr() as *const i8,
            Preset::Sr => SR.as_bytes().as_ptr() as *const i8,
            Preset::MapPb => MAP_PB.as_bytes().as_ptr() as *const i8,
            Preset::MapHifi => MAP_HIFI.as_bytes().as_ptr() as *const i8,
            Preset::MapOnt => MAP_ONT.as_bytes().as_ptr() as *const i8,
            Preset::AvaPb => AVA_PB.as_bytes().as_ptr() as *const i8,
            Preset::AvaOnt => AVA_ONT.as_bytes().as_ptr() as *const i8,
            Preset::Short => SHORT.as_bytes().as_ptr() as *const i8,
            Preset::Map10k => MAP10K.as_bytes().as_ptr() as *const i8,
            Preset::Cdna => CDNA.as_bytes().as_ptr() as *const i8,
        }
    }
}

// Convert to c string for input into minimap2
impl From<Preset> for *const u8 {
    fn from(preset: Preset) -> Self {
        match preset {
            Preset::LrHqae => LRHQAE.as_bytes().as_ptr(),
            Preset::LrHq => LRHQ.as_bytes().as_ptr(),
            Preset::Splice => SPLICE.as_bytes().as_ptr(),
            Preset::SpliceHq => SPLICEHQ.as_bytes().as_ptr(),
            Preset::Asm => ASM.as_bytes().as_ptr(),
            Preset::Asm5 => ASM5.as_bytes().as_ptr(),
            Preset::Asm10 => ASM10.as_bytes().as_ptr(),
            Preset::Asm20 => ASM20.as_bytes().as_ptr(),
            Preset::Sr => SR.as_bytes().as_ptr(),
            Preset::MapPb => MAP_PB.as_bytes().as_ptr(),
            Preset::MapHifi => MAP_HIFI.as_bytes().as_ptr(),
            Preset::MapOnt => MAP_ONT.as_bytes().as_ptr(),
            Preset::AvaPb => AVA_PB.as_bytes().as_ptr(),
            Preset::AvaOnt => AVA_ONT.as_bytes().as_ptr(),
            Preset::Short => SHORT.as_bytes().as_ptr(),
            Preset::Map10k => MAP10K.as_bytes().as_ptr(),
            Preset::Cdna => CDNA.as_bytes().as_ptr(),
        }
    }
}

/// Alignment type
#[derive(Debug, Clone, PartialEq, Eq)]
pub enum AlignmentType {
    Primary,
    Secondary,
    Inversion,
}

/// Alignment struct when alignment flag is set
#[derive(Debug, Clone, PartialEq, Eq)]
pub struct Alignment {
    /// The edit distance as calculated in cmappy.h: `h->NM = r->blen - r->mlen + r->p->n_ambi;`
    pub nm: i32,
    pub cigar: Option<Vec<(u32, u8)>>,
    pub cigar_str: Option<String>,
    pub md: Option<String>,
    pub cs: Option<String>,
    pub alignment_score: Option<u32>,
}

/// Mapping result
#[derive(Debug, Clone, PartialEq, Eq, Default)]
pub struct Mapping {
    // The query sequence name.
    pub query_name: Option<String>,
    pub query_len: Option<NonZeroI32>,
    pub query_start: i32,
    pub query_end: i32,
    pub strand: Strand,
    pub target_name: Option<String>,
    pub target_len: i32,
    pub target_start: i32,
    pub target_end: i32,
    pub match_len: i32,
    pub block_len: i32,
    pub mapq: u32,
    pub is_primary: bool,
    pub is_supplementary: bool,
    pub alignment: Option<Alignment>,
}

// Thread local buffer (memory management) for minimap2
thread_local! {
    static BUF: RefCell<ThreadLocalBuffer> = RefCell::new(ThreadLocalBuffer::new());
}

/// ThreadLocalBuffer for minimap2 memory management
struct ThreadLocalBuffer {
    buf: *mut mm_tbuf_t,
    max_uses: usize,
    uses: usize,
}

impl ThreadLocalBuffer {
    pub fn new() -> Self {
        let buf = unsafe { mm_tbuf_init() };
        Self {
            buf,
            max_uses: 15,
            uses: 0,
        }
    }
    /// Return the buffer, checking how many times it has been borrowed.
    /// Free the memory of the old buffer and reinitialise a new one If
    /// num_uses exceeds max_uses.
    pub fn get_buf(&mut self) -> *mut mm_tbuf_t {
        if self.uses > self.max_uses {
            // println!("renewing threadbuffer");
            self.free_buffer();
            let buf = unsafe { mm_tbuf_init() };
            self.buf = buf;
            self.uses = 0;
        }
        self.uses += 1;
        self.buf
    }

    fn free_buffer(&mut self) {
        unsafe { mm_tbuf_destroy(self.buf) };
    }
}

/// Handle destruction of thread local buffer properly.
impl Drop for ThreadLocalBuffer {
    fn drop(&mut self) {
        unsafe { mm_tbuf_destroy(self.buf) };
    }
}

impl Default for ThreadLocalBuffer {
    fn default() -> Self {
        Self::new()
    }
}

// @property
// def buffer(self):
//     if self.uses > self.max_uses:
//         self._b = ThreadBuffer()
//         self.uses = 0
//     self.uses += 1
//     return self._b

/// Aligner struct, mimicking minimap2's python interface
///
/// ```
/// # use minimap2::*;
/// Aligner::builder();
/// ```

#[derive(Clone)]
pub struct Aligner {
    /// Index options passed to minimap2 (mm_idxopt_t)
    pub idxopt: IdxOpt,

    /// Mapping options passed to minimap2 (mm_mapopt_t)
    pub mapopt: MapOpt,

    /// Number of threads to create the index with
    pub threads: usize,

    /// Index created by minimap2
    pub idx: Option<*mut mm_idx_t>,

    /// Index reader created by minimap2
    pub idx_reader: Option<mm_idx_reader_t>,

    /// Whether to add soft clipping to CIGAR result
    pub cigar_clipping: bool,
}

/// Create a default aligner
impl Default for Aligner {
    fn default() -> Self {
        Self {
            idxopt: Default::default(),
            mapopt: Default::default(),
            threads: 1,
            idx: None,
            idx_reader: None,
            cigar_clipping: false,
        }
    }
}

impl Aligner {
    /// Create a new aligner with default options
    pub fn builder() -> Self {
        let mut aligner = Aligner {
            mapopt: MapOpt {
                seed: 11,
                best_n: 1,
                ..Default::default()
            },
            ..Default::default()
        };

        unsafe {
            minimap2_sys::mm_set_opt(&0, &mut aligner.idxopt, &mut aligner.mapopt);
        }

        aligner
    }
}

impl Aligner {
    /// Ergonomic function for Aligner. Sets the minimap2 preset to lr:hq.
    pub fn lrhq(self) -> Self {
        self.preset(Preset::LrHq)
    }

    /// Ergonomic function for Aligner. Sets the minimap2 preset to splice
    /// ```
    /// # use minimap2::*;
    /// Aligner::builder().splice();
    /// ```
    pub fn splice(self) -> Self {
        self.preset(Preset::Splice)
    }

    /// Ergonomic function for Aligner. Sets the minimap2 preset to splice:hq
    /// ```
    /// # use minimap2::*;
    /// Aligner::builder().splice_hq();
    /// ```
    pub fn splice_hq(self) -> Self {
        self.preset(Preset::SpliceHq)
    }

    /// Ergonomic function for Aligner. Sets the minimap2 preset to Asm
    /// ```
    /// # use minimap2::*;
    /// Aligner::builder().asm();
    /// ```
    pub fn asm(self) -> Self {
        self.preset(Preset::Asm)
    }

    /// Ergonomic function for Aligner. Sets the minimap2 preset to Asm5
    /// ```
    /// # use minimap2::*;
    /// Aligner::builder().asm5();
    /// ```
    pub fn asm5(self) -> Self {
        self.preset(Preset::Asm5)
    }
    /// Ergonomic function for Aligner. Sets the minimap2 preset to Asm10
    /// ```
    /// # use minimap2::*;
    /// Aligner::builder().asm10();
    /// ```
    pub fn asm10(self) -> Self {
        self.preset(Preset::Asm10)
    }
    /// Ergonomic function for Aligner. Sets the minimap2 preset to Asm20
    /// ```
    /// # use minimap2::*;
    /// Aligner::builder().asm20();
    /// ```
    pub fn asm20(self) -> Self {
        self.preset(Preset::Asm20)
    }

    /// Ergonomic function for Aligner. Sets the minimap2 preset to sr
    /// ```
    /// # use minimap2::*;
    /// Aligner::builder().sr();
    /// ```
    pub fn sr(self) -> Self {
        self.preset(Preset::Sr)
    }

    /// Ergonomic function for Aligner. Sets the minimap2 preset to MapPb
    /// ```
    /// # use minimap2::*;
    /// Aligner::builder().map_pb();
    /// ```
    pub fn map_pb(self) -> Self {
        self.preset(Preset::MapPb)
    }

    /// Ergonomic function for Aligner. Sets the minimap2 preset to MapHifi
    /// ```
    /// # use minimap2::*;
    /// Aligner::builder().map_hifi();
    /// ```
    pub fn map_hifi(self) -> Self {
        self.preset(Preset::MapHifi)
    }

    /// Ergonomic function for Aligner. Sets the minimap2 preset to MapOnt.
    /// ```
    /// # use minimap2::*;
    /// Aligner::builder().map_ont();
    /// ```
    pub fn map_ont(self) -> Self {
        self.preset(Preset::MapOnt)
    }

    /// Ergonomic function for Aligner. Sets the minimap2 preset to AvaPb
    /// ```
    /// # use minimap2::*;
    /// Aligner::builder().ava_pb();
    /// ```
    pub fn ava_pb(self) -> Self {
        self.preset(Preset::AvaPb)
    }

    /// Ergonomic function for Aligner. Sets the minimap2 preset to AvaOnt.
    /// ```
    /// # use minimap2::*;
    /// Aligner::builder().ava_ont();
    /// ```
    pub fn ava_ont(self) -> Self {
        self.preset(Preset::AvaOnt)
    }

    /// Ergonomic function for Aligner. Sets the minimap2 preset to Short
    /// ```
    /// # use minimap2::*;
    /// Aligner::builder().short();
    /// ```
    pub fn short(self) -> Self {
        self.preset(Preset::Short)
    }

    /// Ergonomic function for Aligner. Sets the minimap2 preset to Map10k
    /// ```
    /// # use minimap2::*;
    /// Aligner::builder().map10k();
    /// ```
    pub fn map10k(self) -> Self {
        self.preset(Preset::Map10k)
    }

    /// Ergonomic function for Aligner. Sets the minimap2 preset to cdna
    /// ```
    /// # use minimap2::*;
    /// Aligner::builder().cdna();
    /// ```
    pub fn cdna(self) -> Self {
        self.preset(Preset::Cdna)
    }

    /// Create an aligner using a preset.
    pub fn preset(self, preset: Preset) -> Self {
        let mut idxopt = IdxOpt::default();
        let mut mapopt = MapOpt::default();

        unsafe {
            mm_set_opt(&0, &mut idxopt, &mut mapopt);
            mm_set_opt(preset.into(), &mut idxopt, &mut mapopt)
        };

        Self {
            idxopt,
            mapopt,
            ..Default::default()
        }
    }

    /// Set Alignment mode / cigar mode in minimap2
    /// ```
    /// # use minimap2::*;
    /// Aligner::builder().map_ont().with_cigar();
    /// ```
    ///
    pub fn with_cigar(mut self) -> Self {
        // Make sure MM_F_CIGAR flag isn't already set
        assert!((self.mapopt.flag & MM_F_CIGAR as i64) == 0);

        self.mapopt.flag |= MM_F_CIGAR as i64;
        self
    }

    pub fn with_cigar_clipping(mut self) -> Self {
        self.cigar_clipping = true;
        self
    }

    pub fn with_sam_out(mut self) -> Self {
        // Make sure MM_F_CIGAR flag isn't already set
        assert!((self.mapopt.flag & MM_F_OUT_SAM as i64) == 0);

        self.mapopt.flag |= MM_F_OUT_SAM as i64;
        self
    }

    pub fn with_sam_hit_only(mut self) -> Self {
        // Make sure MM_F_CIGAR flag isn't already set
        assert!((self.mapopt.flag & MM_F_SAM_HIT_ONLY as i64) == 0);

        self.mapopt.flag |= MM_F_SAM_HIT_ONLY as i64;
        self
    }

    /// Sets the number of threads minimap2 will use for building the index
    /// ```
    /// # use minimap2::*;
    /// Aligner::builder().with_index_threads(10);
    /// ```
    ///
    /// Set the number of threads (prefer to use the struct config)
    pub fn with_index_threads(mut self, threads: usize) -> Self {
        self.threads = threads;
        self
    }

    #[deprecated(since = "0.1.17", note = "Please use `with_index_threads` instead")]
    pub fn with_threads(mut self, threads: usize) -> Self {
        self.threads = threads;
        self
    }

    // Check options
    pub fn check_opts(&self) -> Result<(), &'static str> {
<<<<<<< HEAD
        let result = unsafe { mm_check_opt(&self.idxopt, &self.mapopt) };
=======
        let result = unsafe {
            mm_check_opt(&self.idxopt, &self.mapopt)
        };
>>>>>>> cc889f7f

        if result == 0 {
            Ok(())
        } else {
            Err("Invalid options")
        }
    }

<<<<<<< HEAD
=======

>>>>>>> cc889f7f
    /// Set index parameters for minimap2 using builder pattern
    /// Creates the index as well with the given number of threads (set at struct creation).
    /// You must set the number of threads before calling this function.
    ///
    /// Parameters:
    /// path: Location of pre-built index or FASTA/FASTQ file (may be gzipped or plaintext)
    /// Output: Option (None) or a filename
    ///
    /// Returns the aligner with the index set
    ///
    /// ```
    /// # use minimap2::*;
    /// // Do not save the index file
    /// Aligner::builder().map_ont().with_index("test_data/test_data.fasta", None);
    ///
    /// // Save the index file as my_index.mmi
    /// Aligner::builder().map_ont().with_index("test_data/test_data.fasta", Some("my_index.mmi"));
    ///
    /// // Use the previously built index
    /// Aligner::builder().map_ont().with_index("my_index.mmi", None);
    /// ```
    pub fn with_index<P>(mut self, path: P, output: Option<&str>) -> Result<Self, &'static str>
    where
        P: AsRef<Path>,
    {
        match self.set_index(path, output) {
            Ok(_) => Ok(self),
            Err(e) => Err(e),
        }
    }

    /// Set the index (in-place, without builder pattern)
    pub fn set_index<P>(&mut self, path: P, output: Option<&str>) -> Result<(), &'static str>
    where
        P: AsRef<Path>,
    {
        let path_str = match std::ffi::CString::new(path.as_ref().as_os_str().as_bytes()) {
            Ok(path) => {
                // println!("{:#?}", path);
                path
            }
            Err(_) => {
                println!("Got error");
                return Err("Invalid Path");
            }
        };

        // Confirm file exists
        if !path.as_ref().exists() {
            return Err("File does not exist");
        }

        // Confirm file is not empty
        if path.as_ref().metadata().unwrap().len() == 0 {
            return Err("File is empty");
        }

        let output = match output {
            Some(output) => match std::ffi::CString::new(output) {
                Ok(output) => output,
                Err(_) => return Err("Invalid Output"),
            },
            None => std::ffi::CString::new(Vec::new()).unwrap(),
        };

        let idx_reader = MaybeUninit::new(unsafe {
            mm_idx_reader_open(path_str.as_ptr(), &self.idxopt, output.as_ptr())
        });

        let idx;

        let idx_reader = unsafe { idx_reader.assume_init() };

        unsafe {
            // Just a test read? Just following: https://github.com/lh3/minimap2/blob/master/python/mappy.pyx#L147
            idx = MaybeUninit::new(mm_idx_reader_read(
                // self.idx_reader.as_mut().unwrap() as *mut mm_idx_reader_t,
                &mut *idx_reader as *mut mm_idx_reader_t,
                self.threads as libc::c_int,
            ));
            // Close the reader
            mm_idx_reader_close(idx_reader);
            // Set index opts
            mm_mapopt_update(&mut self.mapopt, *idx.as_ptr());
            // Idx index name
            mm_idx_index_name(idx.assume_init());
        }

        self.idx = Some(unsafe { idx.assume_init() });

        Ok(())
    }

    /// Use a single sequence as the index. Sets the sequence ID to "N/A".
    /// Can not be combined with `with_index` or `set_index`.
    /// Following the mappy implementation, this also sets mapopt.mid_occ to 1000.
    /// ```
    /// # use minimap2::*;
    /// # let seq = "CGGCACCAGGTTAAAATCTGAGTGCTGCAATAGGCGATTACAGTACAGCACCCAGCCTCCGAAATTCTTTAACGGTCGTCGTCTCGATACTGCCACTATGCCTTTATATTATTGTCTTCAGGTGATGCTGCAGATCGTGCAGACGGGTGGCTTTAGTGTTGTGGGATGCATAGCTATTGACGGATCTTTGTCAATTGACAGAAATACGGGTCTCTGGTTTGACATGAAGGTCCAACTGTAATAACTGATTTTATCTGTGGGTGATGCGTTTCTCGGACAACCACGACCGCGACCAGACTTAAGTCTGGGCGCGGTCGTGGTTGTCCGAGAAACGCATCACCCACAGATAAAATCAGTTATTACAGTTGGACCTTTATGTCAAACCAGAGACCCGTATTTC";
    /// let aligner = Aligner::builder().map_ont().with_seq(seq.as_bytes()).expect("Unable to build index");
    /// let query = b"CGGCACCAGGTTAAAATCTGAGTGCTGCAATAGGCGATTACAGTACAGCACCCAGCCTCCG";
    /// let hits = aligner.map(query, false, false, None, None);
    /// assert_eq!(hits.unwrap().len(), 1);
    /// ```
    pub fn with_seq(self, seq: &[u8]) -> Result<Self, &'static str>
// where T: AsRef<[u8]> + std::ops::Deref<Target = str>,
    {
        let default_id = "N/A";
        self.with_seq_and_id(seq, default_id.as_bytes())
    }

    /// Use a single sequence as the index. Sets the sequence ID to "N/A".
    /// Can not be combined with `with_index` or `set_index`.
    /// Following the mappy implementation, this also sets mapopt.mid_occ to 1000.
    /// ```
    /// # use minimap2::*;
    /// # let seq = "CGGCACCAGGTTAAAATCTGAGTGCTGCAATAGGCGATTACAGTACAGCACCCAGCCTCCGAAATTCTTTAACGGTCGTCGTCTCGATACTGCCACTATGCCTTTATATTATTGTCTTCAGGTGATGCTGCAGATCGTGCAGACGGGTGGCTTTAGTGTTGTGGGATGCATAGCTATTGACGGATCTTTGTCAATTGACAGAAATACGGGTCTCTGGTTTGACATGAAGGTCCAACTGTAATAACTGATTTTATCTGTGGGTGATGCGTTTCTCGGACAACCACGACCGCGACCAGACTTAAGTCTGGGCGCGGTCGTGGTTGTCCGAGAAACGCATCACCCACAGATAAAATCAGTTATTACAGTTGGACCTTTATGTCAAACCAGAGACCCGTATTTC";
    /// # let id = "seq1";
    /// let aligner = Aligner::builder().map_ont().with_seq_and_id(seq.as_bytes(), id.as_bytes()).expect("Unable to build index");
    /// let query = b"CGGCACCAGGTTAAAATCTGAGTGCTGCAATAGGCGATTACAGTACAGCACCCAGCCTCCG";
    /// let hits = aligner.map(query, false, false, None, None);
    /// assert_eq!(hits.as_ref().unwrap().len(), 1);
    /// assert_eq!(hits.as_ref().unwrap()[0].target_name.as_ref().unwrap(), id);
    /// ```
    pub fn with_seq_and_id(self, seq: &[u8], id: &[u8]) -> Result<Self, &'static str>
// where T: AsRef<[u8]> + std::ops::Deref<Target = str>,
    {
        assert!(
            self.idx.is_none(),
            "Index already set. Can not set sequence as index."
        );
        assert!(!seq.is_empty(), "Sequence is empty");
        assert!(!id.is_empty(), "ID is empty");

        self.with_seqs_and_ids(&[seq.to_vec()], &[id.to_vec()])
    }

    /// TODO: Does not work for more than 1 seq currently!
    /// Pass multiple sequences to build an index functionally.
    /// Following the mappy implementation, this also sets mapopt.mid_occ to 1000.
    /// Can not be combined with `with_index` or `set_index`.
    /// Sets the sequence IDs to "Unnamed Sequence n" where n is the sequence number.
    pub fn with_seqs(self, seqs: &[Vec<u8>]) -> Result<Self, &'static str> {
        assert!(
            self.idx.is_none(),
            "Index already set. Can not set sequence as index."
        );
        assert!(!seqs.is_empty(), "Must have at least one sequence");

        let mut ids: Vec<Vec<u8>> = Vec::new();
        for i in 0..seqs.len() {
            ids.push(format!("Unnamed Sequence {}", i).into_bytes());
        }

        self.with_seqs_and_ids(seqs, &ids)
    }

    /// TODO: Does not work for more than 1 seq currently!
    /// Pass multiple sequences and corresponding IDs to build an index functionally.
    /// Following the mappy implementation, this also sets mapopt.mid_occ to 1000.
    // This works for a single sequence, but not for multiple sequences.
    // Maybe convert the underlying function itself?
    // https://github.com/lh3/minimap2/blob/c2f07ff2ac8bdc5c6768e63191e614ea9012bd5d/index.c#L408
    pub fn with_seqs_and_ids(
        mut self,
        seqs: &[Vec<u8>],
        ids: &[Vec<u8>],
    ) -> Result<Self, &'static str> {
        assert!(
            seqs.len() == ids.len(),
            "Number of sequences and IDs must be equal"
        );
        assert!(!seqs.is_empty(), "Must have at least one sequence and ID");

        let seqs: Vec<std::ffi::CString> = seqs
            .iter()
            .map(|s| std::ffi::CString::new(s.clone()).expect("Invalid Sequence"))
            .collect();
        let ids: Vec<std::ffi::CString> = ids
            .iter()
            .map(|s| std::ffi::CString::new(s.clone()).expect("Invalid ID"))
            .collect();

        let idx = MaybeUninit::new(unsafe {
            //  conditionally compile using the correct pointer type (u8 or i8) for the platform
            #[cfg(any(
                all(target_arch = "aarch64", target_os = "linux"),
                all(target_arch = "arm", target_os = "linux")
            ))]
            {
                mm_idx_str(
                    self.idxopt.w as i32,
                    self.idxopt.k as i32,
                    (self.idxopt.flag & 1) as i32,
                    self.idxopt.bucket_bits as i32,
                    seqs.len() as i32,
                    seqs.as_ptr() as *mut *const u8,
                    ids.as_ptr() as *mut *const u8,
                )
            }
            #[cfg(any(
                all(target_arch = "aarch64", target_os = "macos"),
                all(target_arch = "x86_64", target_os = "linux"),
                all(target_arch = "x86_64", target_os = "macos")
            ))]
            {
                mm_idx_str(
                    self.idxopt.w as i32,
                    self.idxopt.k as i32,
                    (self.idxopt.flag & 1) as i32,
                    self.idxopt.bucket_bits as i32,
                    seqs.len() as i32,
                    seqs.as_ptr() as *mut *const i8,
                    ids.as_ptr() as *mut *const i8,
                )
            }
        });

        self.idx = Some(unsafe { idx.assume_init() });
        self.mapopt.mid_occ = 1000;

        Ok(self)
    }

    // https://github.com/lh3/minimap2/blob/master/python/mappy.pyx#L164
    // TODO: I doubt extra_flags is working properly...
    // TODO: Python allows for paired-end mapping with seq2: Option<&[u8]>, but more work to implement
    /// Aligns a given sequence (as bytes) to the index associated with this aligner, unlike the
    /// `map` function, this version also takes the query name, which is used to break ties in
    /// chain score.  This can resolve some small but persistent differences between the output of
    /// `map` and the corresponding output of the `minimap2` program when run from the command
    /// line (particularly with respect to supplementary alignments)..
    ///
    /// Parameters:
    /// seq: Sequence to align
    /// cs: Whether to output CIGAR string
    /// MD: Whether to output MD tag
    /// max_frag_len: Maximum fragment length
    /// extra_flags: Extra flags to pass to minimap2 as `Vec<u64>`
    ///
    pub fn map_with_name(
        &self,
        name: &[u8],
        seq: &[u8],
        cs: bool,
        md: bool, // TODO
        max_frag_len: Option<usize>,
        extra_flags: Option<&[u64]>,
    ) -> Result<Vec<Mapping>, &'static str> {
        // Make sure index is set
        if !self.has_index() {
            return Err("No index");
        }

        // Make sure sequence is not empty
        if seq.is_empty() {
            return Err("Sequence is empty");
        }

        let mut mm_reg: MaybeUninit<*mut mm_reg1_t> = MaybeUninit::uninit();

        // Number of results
        let mut n_regs: i32 = 0;
        let mut map_opt = self.mapopt;

        // if max_frag_len is not None: map_opt.max_frag_len = max_frag_len
        if let Some(max_frag_len) = max_frag_len {
            map_opt.max_frag_len = max_frag_len as i32;
        }

        // if extra_flags is not None: map_opt.flag |= extra_flags
        if let Some(extra_flags) = extra_flags {
            for flag in extra_flags {
                map_opt.flag |= *flag as i64;
            }
        }

        let mappings = BUF.with(|buf| {
            let km = unsafe { mm_tbuf_get_km(buf.borrow_mut().get_buf()) };

            mm_reg = MaybeUninit::new(unsafe {
                //  conditionally compile using the correct pointer type (u8 or i8) for the platform
                #[cfg(any(
                    all(target_arch = "aarch64", target_os = "linux"),
                    all(target_arch = "arm", target_os = "linux")
                ))]
                {
                    mm_map(
                        self.idx.as_ref().unwrap() as *const mm_idx_t,
                        seq.len() as i32,
                        seq.as_ptr() as *const u8,
                        &mut n_regs,
                        buf.borrow_mut().get_buf(),
                        &map_opt,
                        std::ptr::null(),
                    )
                }
                #[cfg(any(
                    all(target_arch = "aarch64", target_os = "macos"),
                    all(target_arch = "x86_64", target_os = "linux"),
                    all(target_arch = "x86_64", target_os = "macos")
                ))]
                {
                    mm_map(
                        self.idx.unwrap() as *const mm_idx_t,
                        seq.len() as i32,
                        seq.as_ptr() as *const i8,
                        &mut n_regs,
                        buf.borrow_mut().get_buf(),
                        &map_opt,
                        name.as_ptr() as *const i8, //std::ptr::null(),
                    )
                }
            });
            let mut mappings = Vec::with_capacity(n_regs as usize);

            for i in 0..n_regs {
                unsafe {
                    let reg_ptr = (*mm_reg.as_ptr()).offset(i as isize);
                    let const_ptr = reg_ptr as *const mm_reg1_t;
                    let reg: mm_reg1_t = *reg_ptr;

                    let contig: *mut ::std::os::raw::c_char =
                        (*((*(self.idx.unwrap())).seq.offset(reg.rid as isize))).name;

                    let is_primary = reg.parent == reg.id && (reg.sam_pri() > 0);
                    let is_supplementary = (reg.parent == reg.id) && (reg.sam_pri() == 0);

                    // todo holy heck this code is ugly
                    let alignment = if !reg.p.is_null() {
                        let p = &*reg.p;

                        // calculate the edit distance
                        let nm = reg.blen - reg.mlen + p.n_ambi() as i32;
                        let n_cigar = p.n_cigar;

                        // Create a vector of the cigar blocks
                        let (cigar, cigar_str) = if n_cigar > 0 {
                            let mut cigar = p
                                .cigar
                                .as_slice(n_cigar as usize)
                                .to_vec()
                                .iter()
                                .map(|c| ((c >> 4), (c & 0xf) as u8)) // unpack the length and op code
                                .collect::<Vec<(u32, u8)>>();

                            // Fix for adding in soft clipping cigar strings
                            // Taken from minimap2 write_sam_cigar function
                            // clip_len[0] = r->rev? qlen - r->qe : r->qs;
                            // clip_len[1] = r->rev? r->qs : qlen - r->qe;

                            let clip_len0 = if reg.rev() != 0 {
                                seq.len() as i32 - reg.qe
                            } else {
                                reg.qs
                            };

                            let clip_len1 = if reg.rev() != 0 {
                                reg.qs
                            } else {
                                seq.len() as i32 - reg.qe
                            };

                            let mut cigar_str = cigar
                                .iter()
                                .map(|(len, code)| {
                                    let cigar_char = match code {
                                        0 => "M",
                                        1 => "I",
                                        2 => "D",
                                        3 => "N",
                                        4 => "S",
                                        5 => "H",
                                        6 => "P",
                                        7 => "=",
                                        8 => "X",
                                        _ => panic!("Invalid CIGAR code {code}"),
                                    };
                                    format!("{len}{cigar_char}")
                                })
                                .collect::<Vec<String>>()
                                .join("");

                            // int clip_char = (((sam_flag&0x800) || ((sam_flag&0x100) && (opt_flag&MM_F_SECONDARY_SEQ))) &&
                            // !(opt_flag&MM_F_SOFTCLIP)) ? 'H' : 'S';

                            // let clip_char = if (reg.flag & 0x800 != 0) || ((reg.flag & 0x100 != 0) && (map_opt.flag & 0x100 != 0)) && (map_opt.flag & 0x4 == 0) {
                            // 'H'
                            // } else {
                            // 'S'
                            // };

                            // TODO: Support hard clipping
                            let clip_char = 'S';

                            // Pre and append soft clip identifiers to start and end
                            if clip_len0 > 0 {
                                cigar_str = format!("{}{}{}", clip_len0, cigar_str, clip_char);
                                if self.cigar_clipping {
                                    cigar.insert(0, (clip_len0 as u32, 4_u8));
                                }
                            }

                            if clip_len1 > 0 {
                                cigar_str = format!("{}{}{}", cigar_str, clip_len1, clip_char);
                                if self.cigar_clipping {
                                    cigar.push((clip_len1 as u32, 4_u8));
                                }
                            }

                            (Some(cigar), Some(cigar_str))
                        } else {
                            (None, None)
                        };

                        let (cs_str, md_str) = if cs || md {
                            let mut cs_string: *mut libc::c_char = std::ptr::null_mut();
                            let mut m_cs_string: libc::c_int = 0i32;

                            let cs_str = if cs {
                                //  conditionally compile using the correct pointer type (u8 or i8) for the platform
                                #[cfg(any(
                                    all(target_arch = "aarch64", target_os = "linux"),
                                    all(target_arch = "arm", target_os = "linux")
                                ))]
                                {
                                    let _cs_len = mm_gen_cs(
                                        km,
                                        &mut cs_string,
                                        &mut m_cs_string,
                                        &self.idx.unwrap() as *const mm_idx_t,
                                        const_ptr,
                                        seq.as_ptr() as *const u8,
                                        true.into(),
                                    );
                                    let _cs_string = std::ffi::CStr::from_ptr(cs_string)
                                        .to_str()
                                        .unwrap()
                                        .to_string();
                                    Some(_cs_string)
                                }
                                #[cfg(any(
                                    all(target_arch = "aarch64", target_os = "macos"),
                                    all(target_arch = "x86_64", target_os = "linux"),
                                    all(target_arch = "x86_64", target_os = "macos")
                                ))]
                                {
                                    let _cs_len = mm_gen_cs(
                                        km,
                                        &mut cs_string,
                                        &mut m_cs_string,
                                        self.idx.unwrap() as *const mm_idx_t,
                                        const_ptr,
                                        seq.as_ptr() as *const i8,
                                        true.into(),
                                    );
                                    let _cs_string = std::ffi::CStr::from_ptr(cs_string)
                                        .to_str()
                                        .unwrap()
                                        .to_string();
                                    Some(_cs_string)
                                }
                            } else {
                                None
                            };

                            let md_str = if md {
                                //  conditionally compile using the correct pointer type (u8 or i8) for the platform
                                #[cfg(any(
                                    all(target_arch = "aarch64", target_os = "linux"),
                                    all(target_arch = "arm", target_os = "linux")
                                ))]
                                {
                                    let _md_len = mm_gen_MD(
                                        km,
                                        &mut cs_string,
                                        &mut m_cs_string,
                                        &self.idx.unwrap() as *const mm_idx_t,
                                        const_ptr,
                                        seq.as_ptr() as *const u8,
                                    );
                                    let _md_string = std::ffi::CStr::from_ptr(cs_string)
                                        .to_str()
                                        .unwrap()
                                        .to_string();
                                    Some(_md_string)
                                }
                                #[cfg(any(
                                    all(target_arch = "aarch64", target_os = "macos"),
                                    all(target_arch = "x86_64", target_os = "linux"),
                                    all(target_arch = "x86_64", target_os = "macos")
                                ))]
                                {
                                    let _md_len = mm_gen_MD(
                                        km,
                                        &mut cs_string,
                                        &mut m_cs_string,
                                        self.idx.unwrap() as *const mm_idx_t,
                                        const_ptr,
                                        seq.as_ptr() as *const i8,
                                    );
                                    let _md_string = std::ffi::CStr::from_ptr(cs_string)
                                        .to_str()
                                        .unwrap()
                                        .to_string();
                                    Some(_md_string)
                                }
                            } else {
                                None
                            };
                            libc::free(cs_string as *mut c_void);
                            (cs_str, md_str)
                        } else {
                            (None, None)
                        };

                        Some(Alignment {
                            nm,
                            cigar,
                            cigar_str,
                            md: md_str,
                            cs: cs_str,
                            alignment_score: Some(p.dp_score as u32),
                        })
                    } else {
                        None
                    };
                    mappings.push(Mapping {
                        target_name: Some(
                            std::ffi::CStr::from_ptr(contig)
                                .to_str()
                                .unwrap()
                                .to_string(),
                        ),
                        target_len: (*((*(self.idx.unwrap())).seq.offset(reg.rid as isize))).len
                            as i32,
                        target_start: reg.rs,
                        target_end: reg.re,
                        query_name: None,
                        query_len: NonZeroI32::new(seq.len() as i32),
                        query_start: reg.qs,
                        query_end: reg.qe,
                        strand: if reg.rev() == 0 {
                            Strand::Forward
                        } else {
                            Strand::Reverse
                        },
                        match_len: reg.mlen,
                        block_len: reg.blen,
                        mapq: reg.mapq(),
                        is_primary,
                        is_supplementary,
                        alignment,
                    });
                    libc::free(reg.p as *mut c_void);
                }
            }
            mappings
        });
        // free some stuff here
        unsafe {
            let ptr: *mut mm_reg1_t = mm_reg.assume_init();
            let c_void_ptr: *mut c_void = ptr as *mut c_void;
            libc::free(c_void_ptr);
        }
        Ok(mappings)
    }

    // https://github.com/lh3/minimap2/blob/master/python/mappy.pyx#L164
    // TODO: I doubt extra_flags is working properly...
    // TODO: Python allows for paired-end mapping with seq2: Option<&[u8]>, but more work to implement
    /// Aligns a given sequence (as bytes) to the index associated with this aligner
    ///
    /// Parameters:
    /// seq: Sequence to align
    /// cs: Whether to output CIGAR string
    /// MD: Whether to output MD tag
    /// max_frag_len: Maximum fragment length
    /// extra_flags: Extra flags to pass to minimap2 as `Vec<u64>`
    ///
    pub fn map(
        &self,
        seq: &[u8],
        cs: bool,
        md: bool, // TODO
        max_frag_len: Option<usize>,
        extra_flags: Option<&[u64]>,
    ) -> Result<Vec<Mapping>, &'static str> {
        // Make sure index is set
        if !self.has_index() {
            return Err("No index");
        }

        // Make sure sequence is not empty
        if seq.is_empty() {
            return Err("Sequence is empty");
        }

        let mut mm_reg: MaybeUninit<*mut mm_reg1_t> = MaybeUninit::uninit();

        // Number of results
        let mut n_regs: i32 = 0;
        let mut map_opt = self.mapopt.clone();

        // if max_frag_len is not None: map_opt.max_frag_len = max_frag_len
        if let Some(max_frag_len) = max_frag_len {
            map_opt.max_frag_len = max_frag_len as i32;
        }

        // if extra_flags is not None: map_opt.flag |= extra_flags
        if let Some(extra_flags) = extra_flags {
            for flag in extra_flags {
                map_opt.flag |= *flag as i64;
            }
        }

        let mappings = BUF.with(|buf| {
            let km = unsafe { mm_tbuf_get_km(buf.borrow_mut().get_buf()) };

            mm_reg = MaybeUninit::new(unsafe {
                //  conditionally compile using the correct pointer type (u8 or i8) for the platform
                #[cfg(any(
                    all(target_arch = "aarch64", target_os = "linux"),
                    all(target_arch = "arm", target_os = "linux")
                ))]
                {
                    mm_map(
                        self.idx.as_ref().unwrap() as *const mm_idx_t,
                        seq.len() as i32,
                        seq.as_ptr() as *const u8,
                        &mut n_regs,
                        buf.borrow_mut().get_buf(),
                        &map_opt,
                        std::ptr::null(),
                    )
                }
                #[cfg(any(
                    all(target_arch = "aarch64", target_os = "macos"),
                    all(target_arch = "x86_64", target_os = "linux"),
                    all(target_arch = "x86_64", target_os = "macos")
                ))]
                {
                    mm_map(
                        self.idx.unwrap() as *const mm_idx_t,
                        seq.len() as i32,
                        seq.as_ptr() as *const i8,
                        &mut n_regs,
                        buf.borrow_mut().get_buf(),
                        &map_opt,
                        std::ptr::null(),
                    )
                }
            });
            let mut mappings = Vec::with_capacity(n_regs as usize);

            for i in 0..n_regs {
                unsafe {
                    let reg_ptr = (*mm_reg.as_ptr()).offset(i as isize);
                    let const_ptr = reg_ptr as *const mm_reg1_t;
                    let reg: mm_reg1_t = *reg_ptr;

                    let contig: *mut ::std::os::raw::c_char =
                        (*((*(self.idx.unwrap())).seq.offset(reg.rid as isize))).name;

<<<<<<< HEAD
                    let is_primary = reg.parent == reg.id && (reg.sam_pri() > 0);
                    let is_supplementary = (reg.parent == reg.id) && (reg.sam_pri() == 0);

=======
                    let is_primary = reg.parent == reg.id;
                    let is_supplementary = reg.sam_pri() == 0;
                    
>>>>>>> cc889f7f
                    // todo holy heck this code is ugly
                    let alignment = if !reg.p.is_null() {
                        let p = &*reg.p;

                        // calculate the edit distance
                        let nm = reg.blen - reg.mlen + p.n_ambi() as i32;
                        let n_cigar = p.n_cigar;

                        // Create a vector of the cigar blocks
                        let (cigar, cigar_str) = if n_cigar > 0 {
                            let mut cigar = p
                                .cigar
                                .as_slice(n_cigar as usize)
                                .to_vec()
                                .iter()
                                .map(|c| ((c >> 4), (c & 0xf) as u8)) // unpack the length and op code
                                .collect::<Vec<(u32, u8)>>();

                            // Fix for adding in soft clipping cigar strings
                            // Taken from minimap2 write_sam_cigar function
                            // clip_len[0] = r->rev? qlen - r->qe : r->qs;
                            // clip_len[1] = r->rev? r->qs : qlen - r->qe;

                            let clip_len0 = if reg.rev() != 0 {
                                seq.len() as i32 - reg.qe
                            } else {
                                reg.qs
                            };

                            let clip_len1 = if reg.rev() != 0 {
                                reg.qs
                            } else {
                                seq.len() as i32 - reg.qe
                            };

                            let mut cigar_str = cigar
                                .iter()
                                .map(|(len, code)| {
                                    let cigar_char = match code {
                                        0 => "M",
                                        1 => "I",
                                        2 => "D",
                                        3 => "N",
                                        4 => "S",
                                        5 => "H",
                                        6 => "P",
                                        7 => "=",
                                        8 => "X",
                                        _ => panic!("Invalid CIGAR code {code}"),
                                    };
                                    format!("{len}{cigar_char}")
                                })
                                .collect::<Vec<String>>()
                                .join("");

                            // int clip_char = (((sam_flag&0x800) || ((sam_flag&0x100) && (opt_flag&MM_F_SECONDARY_SEQ))) &&
                            // !(opt_flag&MM_F_SOFTCLIP)) ? 'H' : 'S';

                            // let clip_char = if (reg.flag & 0x800 != 0) || ((reg.flag & 0x100 != 0) && (map_opt.flag & 0x100 != 0)) && (map_opt.flag & 0x4 == 0) {
                            // 'H'
                            // } else {
                            // 'S'
                            // };

                            // TODO: Support hard clipping
                            let clip_char = 'S';

                            // Pre and append soft clip identifiers to start and end
                            if clip_len0 > 0 {
                                cigar_str = format!("{}{}{}", clip_len0, clip_char, cigar_str);
                                if self.cigar_clipping {
                                    cigar.insert(0, (clip_len0 as u32, 4_u8));
                                }
                            }

                            if clip_len1 > 0 {
                                cigar_str = format!("{}{}{}", cigar_str, clip_len1, clip_char);
                                if self.cigar_clipping {
                                    cigar.push((clip_len1 as u32, 4_u8));
                                }
                            }

                            (Some(cigar), Some(cigar_str))
                        } else {
                            (None, None)
                        };

                        let (cs_str, md_str) = if cs || md {
                            let mut cs_string: *mut libc::c_char = std::ptr::null_mut();
                            let mut m_cs_string: libc::c_int = 0i32;

                            let cs_str = if cs {
                                //  conditionally compile using the correct pointer type (u8 or i8) for the platform
                                #[cfg(any(
                                    all(target_arch = "aarch64", target_os = "linux"),
                                    all(target_arch = "arm", target_os = "linux")
                                ))]
                                {
                                    let _cs_len = mm_gen_cs(
                                        km,
                                        &mut cs_string,
                                        &mut m_cs_string,
                                        &self.idx.unwrap() as *const mm_idx_t,
                                        const_ptr,
                                        seq.as_ptr() as *const u8,
                                        true.into(),
                                    );
                                    let _cs_string = std::ffi::CStr::from_ptr(cs_string)
                                        .to_str()
                                        .unwrap()
                                        .to_string();
                                    Some(_cs_string)
                                }
                                #[cfg(any(
                                    all(target_arch = "aarch64", target_os = "macos"),
                                    all(target_arch = "x86_64", target_os = "linux"),
                                    all(target_arch = "x86_64", target_os = "macos")
                                ))]
                                {
                                    let _cs_len = mm_gen_cs(
                                        km,
                                        &mut cs_string,
                                        &mut m_cs_string,
                                        self.idx.unwrap() as *const mm_idx_t,
                                        const_ptr,
                                        seq.as_ptr() as *const i8,
                                        true.into(),
                                    );
                                    let _cs_string = std::ffi::CStr::from_ptr(cs_string)
                                        .to_str()
                                        .unwrap()
                                        .to_string();
                                    Some(_cs_string)
                                }
                            } else {
                                None
                            };

                            let md_str = if md {
                                //  conditionally compile using the correct pointer type (u8 or i8) for the platform
                                #[cfg(any(
                                    all(target_arch = "aarch64", target_os = "linux"),
                                    all(target_arch = "arm", target_os = "linux")
                                ))]
                                {
                                    let _md_len = mm_gen_MD(
                                        km,
                                        &mut cs_string,
                                        &mut m_cs_string,
                                        &self.idx.unwrap() as *const mm_idx_t,
                                        const_ptr,
                                        seq.as_ptr() as *const u8,
                                    );
                                    let _md_string = std::ffi::CStr::from_ptr(cs_string)
                                        .to_str()
                                        .unwrap()
                                        .to_string();
                                    Some(_md_string)
                                }
                                #[cfg(any(
                                    all(target_arch = "aarch64", target_os = "macos"),
                                    all(target_arch = "x86_64", target_os = "linux"),
                                    all(target_arch = "x86_64", target_os = "macos")
                                ))]
                                {
                                    let _md_len = mm_gen_MD(
                                        km,
                                        &mut cs_string,
                                        &mut m_cs_string,
                                        self.idx.unwrap() as *const mm_idx_t,
                                        const_ptr,
                                        seq.as_ptr() as *const i8,
                                    );
                                    let _md_string = std::ffi::CStr::from_ptr(cs_string)
                                        .to_str()
                                        .unwrap()
                                        .to_string();
                                    Some(_md_string)
                                }
                            } else {
                                None
                            };
                            libc::free(cs_string as *mut c_void);
                            (cs_str, md_str)
                        } else {
                            (None, None)
                        };

                        Some(Alignment {
                            nm,
                            cigar,
                            cigar_str,
                            md: md_str,
                            cs: cs_str,
                            alignment_score: Some(p.dp_score as u32),
                        })
                    } else {
                        None
                    };
                    mappings.push(Mapping {
                        target_name: Some(
                            std::ffi::CStr::from_ptr(contig)
                                .to_str()
                                .unwrap()
                                .to_string(),
                        ),
                        target_len: (*((*(self.idx.unwrap())).seq.offset(reg.rid as isize))).len
                            as i32,
                        target_start: reg.rs,
                        target_end: reg.re,
                        query_name: None,
                        query_len: NonZeroI32::new(seq.len() as i32),
                        query_start: reg.qs,
                        query_end: reg.qe,
                        strand: if reg.rev() == 0 {
                            Strand::Forward
                        } else {
                            Strand::Reverse
                        },
                        match_len: reg.mlen,
                        block_len: reg.blen,
                        mapq: reg.mapq(),
                        is_primary,
                        is_supplementary,
                        alignment,
                    });
                    libc::free(reg.p as *mut c_void);
                }
            }
            mappings
        });
        // free some stuff here
        unsafe {
            let ptr: *mut mm_reg1_t = mm_reg.assume_init();
            let c_void_ptr: *mut c_void = ptr as *mut c_void;
            libc::free(c_void_ptr);
        }
        Ok(mappings)
    }

    /// Map entire file
    /// Detects if file is gzip or not and if it's fastq/fasta or not
    /// Best for smaller files (all results are stored in an accumulated Vec!)
    /// What you probably want is to loop through the file yourself and use the map() function
    ///
    /// TODO: Remove cs and md and make them options on the struct
    ///
    #[cfg(feature = "map-file")]
    pub fn map_file(&self, file: &str, cs: bool, md: bool) -> Result<Vec<Mapping>, &'static str> {
        // Make sure index is set
        if self.idx.is_none() {
            return Err("No index");
        }

        // Check that file exists
        if !Path::new(file).exists() {
            return Err("File does not exist");
        }

        // Check that file isn't empty...
        let metadata = std::fs::metadata(file).unwrap();
        if metadata.len() == 0 {
            return Err("File is empty");
        }

        let mut reader = parse_fastx_file(file).expect("Unable to read FASTA/X file");

        // The output vec
        let mut mappings = Vec::new();

        // Iterate over the sequences
        while let Some(record) = reader.next() {
            let record = match record {
                Ok(record) => record,
                Err(_) => {
                    return Err("Error reading record in FASTA/X files. Please confirm integrity.")
                }
            };

            let mut seq_mappings = self.map(&record.seq(), cs, md, None, None).unwrap();

            for mapping in seq_mappings.iter_mut() {
                let id = record.id();
                if !id.is_empty() {
                    mapping.query_name = Some(from_utf8(id).unwrap().to_string());
                } else {
                    mapping.query_name = Some(
                        format!("Unnamed Seq with Length: {}", record.seq().len()).to_string(),
                    );
                }
            }

            mappings.extend(seq_mappings);
        }

        Ok(mappings)
    }

    // This is in the python module, so copied here...
    pub fn has_index(&self) -> bool {
        self.idx.is_some()
    }
}

mod send {
    use crate::Aligner;
    unsafe impl Sync for Aligner {}
    unsafe impl Send for Aligner {}
}

/* TODO: This stopped working when we switched to not storing raw pointers but the structs themselves
/ Since Rust is now handling the structs, I think memory gets freed that way, maybe this is no longer
/ necessary?
/ TODO: Test for memory leaks
*/
impl Drop for Aligner {
    fn drop(&mut self) {
        if self.idx.is_some() {
            let idx = self.idx.take().unwrap();
            unsafe { mm_idx_destroy(idx) };
        }
    }
}

#[derive(PartialEq, Eq)]
pub enum FileFormat {
    FASTA,
    FASTQ,
}

#[cfg(test)]
mod tests {
    use super::*;

    #[test]
    fn aligner_between_threads() {
        // Because I'm not sure how this will work with FFI + Threads, want a sanity check
        use std::thread;

        let mut aligner = Aligner::builder()
            .preset(Preset::MapOnt)
            .with_index_threads(2);

        aligner = aligner.with_index("yeast_ref.mmi", None).unwrap();

        aligner
            .map(
                "ACGGTAGAGAGGAAGAAGAAGGAATAGCGGACTTGTGTATTTTATCGTCATTCGTGGTTATCATATAGTTTATTGATTTGAAGACTACGTAAGTAATTTGAGGACTGATTAAAATTTTCTTTTTTAGCTTAGAGTCAATTAAAGAGGGCAAAATTTTCTCAAAAGACCATGGTGCATATGACGATAGCTTTAGTAGTATGGATTGGGCTCTTCTTTCATGGATGTTATTCAGAAGGAGTGATATATCGAGGTGTTTGAAACACCAGCGACACCAGAAGGCTGTGGATGTTAAATCGTAGAACCTATAGACGAGTTCTAAAATATACTTTGGGGTTTTCAGCGATGCAAAA".as_bytes(),
                false,
                false,
                None,
                None,
            )
            .unwrap();
        let mappings = aligner.map("ACGGTAGAGAGGAAGAAGAAGGAATAGCGGACTTGTGTATTTTATCGTCATTCGTGGTTATCATATAGTTTATTGATTTGAAGACTACGTAAGTAATTTGAGGACTGATTAAAATTTTCTTTTTTAGCTTAGAGTCAATTAAAGAGGGCAAAATTTTCTCAAAAGACCATGGTGCATATGACGATAGCTTTAGTAGTATGGATTGGGCTCTTCTTTCATGGATGTTATTCAGAAGGAGTGATATATCGAGGTGTTTGAAACACCAGCGACACCAGAAGGCTGTGGATGTTAAATCGTAGAACCTATAGACGAGTTCTAAAATATACTTTGGGGTTTTCAGCGATGCAAAA".as_bytes(), false, false, None, None).unwrap();
        assert!(mappings[0].query_len == Some(NonZeroI32::new(350).unwrap()));

        let jh = thread::spawn(move || {
            let mappings = aligner.map("ACGGTAGAGAGGAAGAAGAAGGAATAGCGGACTTGTGTATTTTATCGTCATTCGTGGTTATCATATAGTTTATTGATTTGAAGACTACGTAAGTAATTTGAGGACTGATTAAAATTTTCTTTTTTAGCTTAGAGTCAATTAAAGAGGGCAAAATTTTCTCAAAAGACCATGGTGCATATGACGATAGCTTTAGTAGTATGGATTGGGCTCTTCTTTCATGGATGTTATTCAGAAGGAGTGATATATCGAGGTGTTTGAAACACCAGCGACACCAGAAGGCTGTGGATGTTAAATCGTAGAACCTATAGACGAGTTCTAAAATATACTTTGGGGTTTTCAGCGATGCAAAA".as_bytes(), false, false, None, None).unwrap();
            assert!(mappings[0].query_len == Some(NonZeroI32::new(350).unwrap()));
            let mappings = aligner.map("ACGGTAGAGAGGAAGAAGAAGGAATAGCGGACTTGTGTATTTTATCGTCATTCGTGGTTATCATATAGTTTATTGATTTGAAGACTACGTAAGTAATTTGAGGACTGATTAAAATTTTCTTTTTTAGCTTAGAGTCAATTAAAGAGGGCAAAATTTTCTCAAAAGACCATGGTGCATATGACGATAGCTTTAGTAGTATGGATTGGGCTCTTCTTTCATGGATGTTATTCAGAAGGAGTGATATATCGAGGTGTTTGAAACACCAGCGACACCAGAAGGCTGTGGATGTTAAATCGTAGAACCTATAGACGAGTTCTAAAATATACTTTGGGGTTTTCAGCGATGCAAAA".as_bytes(), false, false, None, None).unwrap();
            assert!(mappings[0].query_len == Some(NonZeroI32::new(350).unwrap()));
            aligner
        });

        let aligner = jh.join().unwrap();

        let jh = thread::spawn(move || {
            let mappings = aligner.map("ACGGTAGAGAGGAAGAAGAAGGAATAGCGGACTTGTGTATTTTATCGTCATTCGTGGTTATCATATAGTTTATTGATTTGAAGACTACGTAAGTAATTTGAGGACTGATTAAAATTTTCTTTTTTAGCTTAGAGTCAATTAAAGAGGGCAAAATTTTCTCAAAAGACCATGGTGCATATGACGATAGCTTTAGTAGTATGGATTGGGCTCTTCTTTCATGGATGTTATTCAGAAGGAGTGATATATCGAGGTGTTTGAAACACCAGCGACACCAGAAGGCTGTGGATGTTAAATCGTAGAACCTATAGACGAGTTCTAAAATATACTTTGGGGTTTTCAGCGATGCAAAA".as_bytes(), false, false, None, None).unwrap();
            assert!(mappings[0].query_len == Some(NonZeroI32::new(350).unwrap()));
            let mappings = aligner.map("ACGGTAGAGAGGAAGAAGAAGGAATAGCGGACTTGTGTATTTTATCGTCATTCGTGGTTATCATATAGTTTATTGATTTGAAGACTACGTAAGTAATTTGAGGACTGATTAAAATTTTCTTTTTTAGCTTAGAGTCAATTAAAGAGGGCAAAATTTTCTCAAAAGACCATGGTGCATATGACGATAGCTTTAGTAGTATGGATTGGGCTCTTCTTTCATGGATGTTATTCAGAAGGAGTGATATATCGAGGTGTTTGAAACACCAGCGACACCAGAAGGCTGTGGATGTTAAATCGTAGAACCTATAGACGAGTTCTAAAATATACTTTGGGGTTTTCAGCGATGCAAAA".as_bytes(), false, false, None, None).unwrap();
            assert!(mappings[0].query_len == Some(NonZeroI32::new(350).unwrap()));
            aligner
        });

        let aligner = jh.join().unwrap();
    }

    #[test]
    fn shared_aligner() {
        // Because I'm not sure how this will work with FFI + Threads, want a sanity check
        use std::sync::Arc;
        use std::thread;

        let mut aligner = Aligner::builder()
            .preset(Preset::MapOnt)
            .with_index_threads(2);

        aligner = aligner.with_index("yeast_ref.mmi", None).unwrap();
        let aligner = Arc::new(aligner);

        aligner
            .map(
                "ACGGTAGAGAGGAAGAAGAAGGAATAGCGGACTTGTGTATTTTATCGTCATTCGTGGTTATCATATAGTTTATTGATTTGAAGACTACGTAAGTAATTTGAGGACTGATTAAAATTTTCTTTTTTAGCTTAGAGTCAATTAAAGAGGGCAAAATTTTCTCAAAAGACCATGGTGCATATGACGATAGCTTTAGTAGTATGGATTGGGCTCTTCTTTCATGGATGTTATTCAGAAGGAGTGATATATCGAGGTGTTTGAAACACCAGCGACACCAGAAGGCTGTGGATGTTAAATCGTAGAACCTATAGACGAGTTCTAAAATATACTTTGGGGTTTTCAGCGATGCAAAA".as_bytes(),
                false,
                false,
                None,
                None,
            )
            .unwrap();
        let mappings = aligner.map("ACGGTAGAGAGGAAGAAGAAGGAATAGCGGACTTGTGTATTTTATCGTCATTCGTGGTTATCATATAGTTTATTGATTTGAAGACTACGTAAGTAATTTGAGGACTGATTAAAATTTTCTTTTTTAGCTTAGAGTCAATTAAAGAGGGCAAAATTTTCTCAAAAGACCATGGTGCATATGACGATAGCTTTAGTAGTATGGATTGGGCTCTTCTTTCATGGATGTTATTCAGAAGGAGTGATATATCGAGGTGTTTGAAACACCAGCGACACCAGAAGGCTGTGGATGTTAAATCGTAGAACCTATAGACGAGTTCTAAAATATACTTTGGGGTTTTCAGCGATGCAAAA".as_bytes(), false, false, None, None).unwrap();
        assert!(mappings[0].query_len == Some(NonZeroI32::new(350).unwrap()));

        let aligner_handle = Arc::clone(&aligner);
        let jh0 = thread::spawn(move || {
            let mappings = aligner_handle.map("ACGGTAGAGAGGAAGAAGAAGGAATAGCGGACTTGTGTATTTTATCGTCATTCGTGGTTATCATATAGTTTATTGATTTGAAGACTACGTAAGTAATTTGAGGACTGATTAAAATTTTCTTTTTTAGCTTAGAGTCAATTAAAGAGGGCAAAATTTTCTCAAAAGACCATGGTGCATATGACGATAGCTTTAGTAGTATGGATTGGGCTCTTCTTTCATGGATGTTATTCAGAAGGAGTGATATATCGAGGTGTTTGAAACACCAGCGACACCAGAAGGCTGTGGATGTTAAATCGTAGAACCTATAGACGAGTTCTAAAATATACTTTGGGGTTTTCAGCGATGCAAAA".as_bytes(), false, false, None, None).unwrap();
            assert!(mappings[0].query_len == Some(NonZeroI32::new(350).unwrap()));
            let mappings = aligner_handle.map("ACGGTAGAGAGGAAGAAGAAGGAATAGCGGACTTGTGTATTTTATCGTCATTCGTGGTTATCATATAGTTTATTGATTTGAAGACTACGTAAGTAATTTGAGGACTGATTAAAATTTTCTTTTTTAGCTTAGAGTCAATTAAAGAGGGCAAAATTTTCTCAAAAGACCATGGTGCATATGACGATAGCTTTAGTAGTATGGATTGGGCTCTTCTTTCATGGATGTTATTCAGAAGGAGTGATATATCGAGGTGTTTGAAACACCAGCGACACCAGAAGGCTGTGGATGTTAAATCGTAGAACCTATAGACGAGTTCTAAAATATACTTTGGGGTTTTCAGCGATGCAAAA".as_bytes(), false, false, None, None).unwrap();
            assert!(mappings[0].query_len == Some(NonZeroI32::new(350).unwrap()));
        });

        let aligner_handle = Arc::clone(&aligner);
        let jh1 = thread::spawn(move || {
            let mappings = aligner_handle.map("ACGGTAGAGAGGAAGAAGAAGGAATAGCGGACTTGTGTATTTTATCGTCATTCGTGGTTATCATATAGTTTATTGATTTGAAGACTACGTAAGTAATTTGAGGACTGATTAAAATTTTCTTTTTTAGCTTAGAGTCAATTAAAGAGGGCAAAATTTTCTCAAAAGACCATGGTGCATATGACGATAGCTTTAGTAGTATGGATTGGGCTCTTCTTTCATGGATGTTATTCAGAAGGAGTGATATATCGAGGTGTTTGAAACACCAGCGACACCAGAAGGCTGTGGATGTTAAATCGTAGAACCTATAGACGAGTTCTAAAATATACTTTGGGGTTTTCAGCGATGCAAAA".as_bytes(), false, false, None, None).unwrap();
            assert!(mappings[0].query_len == Some(NonZeroI32::new(350).unwrap()));
            let mappings = aligner_handle.map("ACGGTAGAGAGGAAGAAGAAGGAATAGCGGACTTGTGTATTTTATCGTCATTCGTGGTTATCATATAGTTTATTGATTTGAAGACTACGTAAGTAATTTGAGGACTGATTAAAATTTTCTTTTTTAGCTTAGAGTCAATTAAAGAGGGCAAAATTTTCTCAAAAGACCATGGTGCATATGACGATAGCTTTAGTAGTATGGATTGGGCTCTTCTTTCATGGATGTTATTCAGAAGGAGTGATATATCGAGGTGTTTGAAACACCAGCGACACCAGAAGGCTGTGGATGTTAAATCGTAGAACCTATAGACGAGTTCTAAAATATACTTTGGGGTTTTCAGCGATGCAAAA".as_bytes(), false, false, None, None).unwrap();
            assert!(mappings[0].query_len == Some(NonZeroI32::new(350).unwrap()));
        });
    }

    #[test]
    fn rayon() {
        // Because I'm not sure how this will work with FFI + Threads, want a sanity check
        use rayon::prelude::*;

        let mut aligner = Aligner::builder()
            .preset(Preset::MapOnt)
            .with_index_threads(2)
            .with_cigar();

        aligner = aligner.with_index("yeast_ref.mmi", None).unwrap();

        let sequences = vec![
            "ACGGTAGAGAGGAAGAAGAAGGAATAGCGGACTTGTGTATTTTATCGTCATTCGTGGTTATCATATAGTTTATTGATTTGAAGACTACGTAAGTAATTTGAGGACTGATTAAAATTTTCTTTTTTAGCTTAGAGTCAATTAAAGAGGGCAAAATTTTCTCAAAAGACCATGGTGCATATGACGATAGCTTTAGTAGTATGGATTGGGCTCTTCTTTCATGGATGTTATTCAGAAGGAGTGATATATCGAGGTGTTTGAAACACCAGCGACACCAGAAGGCTGTGGATGTTAAATCGTAGAACCTATAGACGAGTTCTAAAATATACTTTGGGGTTTTCAGCGATGCAAAA",
            "ACGGTAGAGAGGAAGAAGAAGGAATAGCGGACTTGTGTATTTTATCGTCATTCGTGGTTATCATATAGTTTATTGATTTGAAGACTACGTAAGTAATTTGAGGACTGATTAAAATTTTCTTTTTTAGCTTAGAGTCAATTAAAGAGGGCAAAATTTTCTCAAAAGACCATGGTGCATATGACGATAGCTTTAGTAGTATGGATTGGGCTCTTCTTTCATGGATGTTATTCAGAAGGAGTGATATATCGAGGTGTTTGAAACACCAGCGACACCAGAAGGCTGTGGATGTTAAATCGTAGAACCTATAGACGAGTTCTAAAATATACTTTGGGGTTTTCAGCGATGCAAAA",
            "ACGGTAGAGAGGAAGAAGAAGGAATAGCGGACTTGTGTATTTTATCGTCATTCGTGGTTATCATATAGTTTATTGATTTGAAGACTACGTAAGTAATTTGAGGACTGATTAAAATTTTCTTTTTTAGCTTAGAGTCAATTAAAGAGGGCAAAATTTTCTCAAAAGACCATGGTGCATATGACGATAGCTTTAGTAGTATGGATTGGGCTCTTCTTTCATGGATGTTATTCAGAAGGAGTGATATATCGAGGTGTTTGAAACACCAGCGACACCAGAAGGCTGTGGATGTTAAATCGTAGAACCTATAGACGAGTTCTAAAATATACTTTGGGGTTTTCAGCGATGCAAAA",
            "ACGGTAGAGAGGAAGAAGAAGGAATAGCGGACTTGTGTATTTTATCGTCATTCGTGGTTATCATATAGTTTATTGATTTGAAGACTACGTAAGTAATTTGAGGACTGATTAAAATTTTCTTTTTTAGCTTAGAGTCAATTAAAGAGGGCAAAATTTTCTCAAAAGACCATGGTGCATATGACGATAGCTTTAGTAGTATGGATTGGGCTCTTCTTTCATGGATGTTATTCAGAAGGAGTGATATATCGAGGTGTTTGAAACACCAGCGACACCAGAAGGCTGTGGATGTTAAATCGTAGAACCTATAGACGAGTTCTAAAATATACTTTGGGGTTTTCAGCGATGCAAAA",
            "ACGGTAGAGAGGAAGAAGAAGGAATAGCGGACTTGTGTATTTTATCGTCATTCGTGGTTATCATATAGTTTATTGATTTGAAGACTACGTAAGTAATTTGAGGACTGATTAAAATTTTCTTTTTTAGCTTAGAGTCAATTAAAGAGGGCAAAATTTTCTCAAAAGACCATGGTGCATATGACGATAGCTTTAGTAGTATGGATTGGGCTCTTCTTTCATGGATGTTATTCAGAAGGAGTGATATATCGAGGTGTTTGAAACACCAGCGACACCAGAAGGCTGTGGATGTTAAATCGTAGAACCTATAGACGAGTTCTAAAATATACTTTGGGGTTTTCAGCGATGCAAAA",
            "ACGGTAGAGAGGAAGAAGAAGGAATAGCGGACTTGTGTATTTTATCGTCATTCGTGGTTATCATATAGTTTATTGATTTGAAGACTACGTAAGTAATTTGAGGACTGATTAAAATTTTCTTTTTTAGCTTAGAGTCAATTAAAGAGGGCAAAATTTTCTCAAAAGACCATGGTGCATATGACGATAGCTTTAGTAGTATGGATTGGGCTCTTCTTTCATGGATGTTATTCAGAAGGAGTGATATATCGAGGTGTTTGAAACACCAGCGACACCAGAAGGCTGTGGATGTTAAATCGTAGAACCTATAGACGAGTTCTAAAATATACTTTGGGGTTTTCAGCGATGCAAAA",
            "ACGGTAGAGAGGAAGAAGAAGGAATAGCGGACTTGTGTATTTTATCGTCATTCGTGGTTATCATATAGTTTATTGATTTGAAGACTACGTAAGTAATTTGAGGACTGATTAAAATTTTCTTTTTTAGCTTAGAGTCAATTAAAGAGGGCAAAATTTTCTCAAAAGACCATGGTGCATATGACGATAGCTTTAGTAGTATGGATTGGGCTCTTCTTTCATGGATGTTATTCAGAAGGAGTGATATATCGAGGTGTTTGAAACACCAGCGACACCAGAAGGCTGTGGATGTTAAATCGTAGAACCTATAGACGAGTTCTAAAATATACTTTGGGGTTTTCAGCGATGCAAAA",
            "ACGGTAGAGAGGAAGAAGAAGGAATAGCGGACTTGTGTATTTTATCGTCATTCGTGGTTATCATATAGTTTATTGATTTGAAGACTACGTAAGTAATTTGAGGACTGATTAAAATTTTCTTTTTTAGCTTAGAGTCAATTAAAGAGGGCAAAATTTTCTCAAAAGACCATGGTGCATATGACGATAGCTTTAGTAGTATGGATTGGGCTCTTCTTTCATGGATGTTATTCAGAAGGAGTGATATATCGAGGTGTTTGAAACACCAGCGACACCAGAAGGCTGTGGATGTTAAATCGTAGAACCTATAGACGAGTTCTAAAATATACTTTGGGGTTTTCAGCGATGCAAAA",
            "ACGGTAGAGAGGAAGAAGAAGGAATAGCGGACTTGTGTATTTTATCGTCATTCGTGGTTATCATATAGTTTATTGATTTGAAGACTACGTAAGTAATTTGAGGACTGATTAAAATTTTCTTTTTTAGCTTAGAGTCAATTAAAGAGGGCAAAATTTTCTCAAAAGACCATGGTGCATATGACGATAGCTTTAGTAGTATGGATTGGGCTCTTCTTTCATGGATGTTATTCAGAAGGAGTGATATATCGAGGTGTTTGAAACACCAGCGACACCAGAAGGCTGTGGATGTTAAATCGTAGAACCTATAGACGAGTTCTAAAATATACTTTGGGGTTTTCAGCGATGCAAAA",
            "ACGGTAGAGAGGAAGAAGAAGGAATAGCGGACTTGTGTATTTTATCGTCATTCGTGGTTATCATATAGTTTATTGATTTGAAGACTACGTAAGTAATTTGAGGACTGATTAAAATTTTCTTTTTTAGCTTAGAGTCAATTAAAGAGGGCAAAATTTTCTCAAAAGACCATGGTGCATATGACGATAGCTTTAGTAGTATGGATTGGGCTCTTCTTTCATGGATGTTATTCAGAAGGAGTGATATATCGAGGTGTTTGAAACACCAGCGACACCAGAAGGCTGTGGATGTTAAATCGTAGAACCTATAGACGAGTTCTAAAATATACTTTGGGGTTTTCAGCGATGCAAAA",
            "ACGGTAGAGAGGAAGAAGAAGGAATAGCGGACTTGTGTATTTTATCGTCATTCGTGGTTATCATATAGTTTATTGATTTGAAGACTACGTAAGTAATTTGAGGACTGATTAAAATTTTCTTTTTTAGCTTAGAGTCAATTAAAGAGGGCAAAATTTTCTCAAAAGACCATGGTGCATATGACGATAGCTTTAGTAGTATGGATTGGGCTCTTCTTTCATGGATGTTATTCAGAAGGAGTGATATATCGAGGTGTTTGAAACACCAGCGACACCAGAAGGCTGTGGATGTTAAATCGTAGAACCTATAGACGAGTTCTAAAATATACTTTGGGGTTTTCAGCGATGCAAAA",
            "ACGGTAGAGAGGAAGAAGAAGGAATAGCGGACTTGTGTATTTTATCGTCATTCGTGGTTATCATATAGTTTATTGATTTGAAGACTACGTAAGTAATTTGAGGACTGATTAAAATTTTCTTTTTTAGCTTAGAGTCAATTAAAGAGGGCAAAATTTTCTCAAAAGACCATGGTGCATATGACGATAGCTTTAGTAGTATGGATTGGGCTCTTCTTTCATGGATGTTATTCAGAAGGAGTGATATATCGAGGTGTTTGAAACACCAGCGACACCAGAAGGCTGTGGATGTTAAATCGTAGAACCTATAGACGAGTTCTAAAATATACTTTGGGGTTTTCAGCGATGCAAAA",
            "ACGGTAGAGAGGAAGAAGAAGGAATAGCGGACTTGTGTATTTTATCGTCATTCGTGGTTATCATATAGTTTATTGATTTGAAGACTACGTAAGTAATTTGAGGACTGATTAAAATTTTCTTTTTTAGCTTAGAGTCAATTAAAGAGGGCAAAATTTTCTCAAAAGACCATGGTGCATATGACGATAGCTTTAGTAGTATGGATTGGGCTCTTCTTTCATGGATGTTATTCAGAAGGAGTGATATATCGAGGTGTTTGAAACACCAGCGACACCAGAAGGCTGTGGATGTTAAATCGTAGAACCTATAGACGAGTTCTAAAATATACTTTGGGGTTTTCAGCGATGCAAAA",
            "GTAAGTAATTTGAGGACTGATTAAAATTTTCTTTTTTAGCTTAGAGTCAATTAAAGAGGGCAAAATTTTCTCAAAAGACCATGGTGCATATGACGATAGCTTTAGTAGTATGGATTGGGCTCTTCTTTCATGGATGTTATTCAGAAGGAGTGATATATCGAGGTGTTTGAAACACCAGCGACACCAGAAGGCTGTGGATGTTAAATCGTAGAACCTATAGACGAGTTCTAAAATATACTTTGGG",
            "ACGGTAGAGAGGAAGAAGAAGGAATAGCGGACTTGTGTATTTTATCGTCATTCGTGGTTATCATATAGTTTATTGATTTGAAGACTACGTAAGTAATTTGAGGACTGATTAAAATTTTCTTTTTTAGCTTAGAGTCAATTAAAGAGGGCAAAATTTTCTCAAAAGACCATGGTGCATATGACGATAGCTTTAGTAGTATGGATTGGGCTCTTCTTTCATGGATGTTATTCAGAAGGAGTGATATATCGAG",
        ];

        let results = sequences
            .par_iter()
            .map(|seq| {
                aligner
                    .map(seq.as_bytes(), false, false, None, None)
                    .unwrap()
            })
            .collect::<Vec<_>>();
    }

    #[test]
    fn does_it_work() {
        let mut mm_idxopt = MaybeUninit::uninit();
        let mut mm_mapopt = MaybeUninit::uninit();

        unsafe { mm_set_opt(&0, mm_idxopt.as_mut_ptr(), mm_mapopt.as_mut_ptr()) };
    }

    #[test]
    fn idxopt() {
        let x: IdxOpt = Default::default();
    }

    #[test]
    fn mapopt() {
        let x: mm_mapopt_t = Default::default();
        let y: MapOpt = Default::default();
    }

    #[test]
    fn aligner_build_manually() {
        let idxopt: IdxOpt = Default::default();

        let mapopt: MapOpt = Default::default();

        let threads = 1;
        let idx = None;
        let idx_reader = None;

        let aligner = Aligner {
            idxopt,
            mapopt,
            threads,
            idx,
            idx_reader,
            cigar_clipping: false,
        };
    }

    #[test]
    fn aligner_builder() {
        let result = Aligner::builder();
    }

    #[test]
    fn aligner_builder_preset() {
        let result = Aligner::builder().preset(Preset::LrHq);
    }

    #[test]
    fn aligner_builder_preset_with_threads() {
        let result = Aligner::builder()
            .preset(Preset::LrHq)
            .with_index_threads(1);
    }

    #[test]
    fn create_index_file_missing() {
        let result = Aligner::builder()
            .preset(Preset::MapOnt)
            .with_index_threads(1)
            .with_index(
                "test_data/test.fa_FILE_NOT_FOUND",
                Some("test_FILE_NOT_FOUND.mmi"),
            );
        assert!(result.is_err());
    }

    #[test]
    fn create_index() {
        let mut aligner = Aligner::builder()
            .preset(Preset::MapOnt)
            .with_index_threads(1);

        println!("{}", aligner.idxopt.w);

        assert!(aligner.idxopt.w == 10);

        aligner = aligner
            .with_index("test_data/test_data.fasta", Some("test.mmi"))
            .unwrap();
    }

    #[test]
    fn test_builder() {
        let _aligner = Aligner::builder().preset(Preset::MapOnt);
    }

    #[test]
    fn test_mapping() {
        let mut aligner = Aligner::builder()
            .preset(Preset::MapOnt)
            .with_index_threads(2);

        aligner = aligner.with_index("yeast_ref.mmi", None).unwrap();

        aligner
            .map(
                "ACGGTAGAGAGGAAGAAGAAGGAATAGCGGACTTGTGTATTTTATCGTCATTCGTGGTTATCATATAGTTTATTGATTTGAAGACTACGTAAGTAATTTGAGGACTGATTAAAATTTTCTTTTTTAGCTTAGAGTCAATTAAAGAGGGCAAAATTTTCTCAAAAGACCATGGTGCATATGACGATAGCTTTAGTAGTATGGATTGGGCTCTTCTTTCATGGATGTTATTCAGAAGGAGTGATATATCGAGGTGTTTGAAACACCAGCGACACCAGAAGGCTGTGGATGTTAAATCGTAGAACCTATAGACGAGTTCTAAAATATACTTTGGGGTTTTCAGCGATGCAAAA".as_bytes(),
                false,
                false,
                None,
                None,
            )
            .unwrap();
        let mappings = aligner.map("ACGGTAGAGAGGAAGAAGAAGGAATAGCGGACTTGTGTATTTTATCGTCATTCGTGGTTATCATATAGTTTATTGATTTGAAGACTACGTAAGTAATTTGAGGACTGATTAAAATTTTCTTTTTTAGCTTAGAGTCAATTAAAGAGGGCAAAATTTTCTCAAAAGACCATGGTGCATATGACGATAGCTTTAGTAGTATGGATTGGGCTCTTCTTTCATGGATGTTATTCAGAAGGAGTGATATATCGAGGTGTTTGAAACACCAGCGACACCAGAAGGCTGTGGATGTTAAATCGTAGAACCTATAGACGAGTTCTAAAATATACTTTGGGGTTTTCAGCGATGCAAAA".as_bytes(), false, false, None, None).unwrap();
        println!("{:#?}", mappings);

        // This should be reverse strand
        let mappings = aligner.map("TTTTGCATCGCTGAAAACCCCAAAGTATATTTTAGAACTCGTCTATAGGTTCTACGATTTAACATCCACAGCCTTCTGGTGTCGCTGGTGTTTCAAACACCTCGATATATCACTCCTTCTGAATAACATCCATGAAAGAAGAGCCCAATCCATACTACTAAAGCTATCGTCATATGCACCATGGTCTTTTGAGAAAATTTTGCCCTCTTTAATTGACTCTAAGCTAAAAAAGAAAATTTTAATCAGTCCTCAAATTACTTACGTAGTCTTCAAATCAATAAACTATATGATAACCACGAATGACGATAAAATACACAAGTCCGCTATTCCTTCTTCTTCCTCTCTACCGT".as_bytes(), false, false, None, None).unwrap();
        println!("Reverse Strand\n{:#?}", mappings);
        assert!(mappings[0].strand == Strand::Reverse);

        // Assert the Display impl for strand works
        println!("{}", mappings[0].strand);

        let mut aligner = aligner.with_cigar();

        aligner
            .map(
                "ATGAGCAAAATATTCTAAAGTGGAAACGGCACTAAGGTGAACTAAGCAACTTAGTGCAAAAc".as_bytes(),
                true,
                false,
                None,
                None,
            )
            .unwrap();

        let mappings = aligner.map("atCCTACACTGCATAAACTATTTTGcaccataaaaaaaagttatgtgtgGGTCTAAAATAATTTGCTGAGCAATTAATGATTTCTAAATGATGCTAAAGTGAACCATTGTAatgttatatgaaaaataaatacacaattaagATCAACACAGTGAAATAACATTGATTGGGTGATTTCAAATGGGGTCTATctgaataatgttttatttaacagtaatttttatttctatcaatttttagtaatatctacaaatattttgttttaggcTGCCAGAAGATCGGCGGTGCAAGGTCAGAGGTGAGATGTTAGGTGGTTCCACCAACTGCACGGAAGAGCTGCCCTCTGTCATTCAAAATTTGACAGGTACAAACAGactatattaaataagaaaaacaaactttttaaaggCTTGACCATTAGTGAATAGGTTATATGCTTATTATTTCCATTTAGCTTTTTGAGACTAGTATGATTAGACAAATCTGCTTAGttcattttcatataatattgaGGAACAAAATTTGTGAGATTTTGCTAAAATAACTTGCTTTGCTTGTTTATAGAGGCacagtaaatcttttttattattattataattttagattttttaatttttaaat".as_bytes(), true, false, None, None).unwrap();
        println!("{:#?}", mappings);
    }

    #[test]
    fn test_alignment_score() {
        let mut aligner = Aligner::builder()
            .preset(Preset::Splice)
            .with_index_threads(1);

        aligner.check_opts().expect("Opts are invalid");

<<<<<<< HEAD
        aligner = aligner.with_index("test_data/genome.fa", None).unwrap();
=======
        aligner = aligner
            .with_index("test_data/genome.fa", None)
            .unwrap();
>>>>>>> cc889f7f

        let output = aligner.map(
            b"GAAATACGGGTCTCTGGTTTGACATAAAGGTCCAACTGTAATAACTGATTTTATCTGTGGGTGATGCGTTTCTCGGACAACCACGACCGCGCCCAGACTTAAATCGCACATACTGCGTCGTGCAATGCCGGGCGCTAACGGCTCAATATCACGCTGCGTCACTATGGCTACCCCAAAGCGGGGGGGGCATCGACGGGCTGTTTGATTTGAGCTCCATTACCCTACAATTAGAACACTGGCAACATTTGGGCGTTGAGCGGTCTTCCGTGTCGCTCGATCCGCTGGAACTTGGCAACCACACTCTAAACTACATGTGGTATGGCTCATAAGATCATGCGGATCGTGGCACTGCTTTCGGCCACGTTAGAGCCGCTGTGCTCGAAGATTGGGACCTACCAAC",
            false, false, None, None).unwrap();

        println!("{:#?}", aligner.mapopt);
        println!("{:#?}", aligner.idxopt);
        println!("{:#?}", output);
    }

    #[test]
    fn test_aligner_config_and_mapping() {
        let mut aligner = Aligner::builder()
            .preset(Preset::MapOnt)
            .with_index_threads(2);
        aligner = aligner
            .with_index("test_data/test_data.fasta", Some("test.mmi"))
            .unwrap()
            .with_cigar();

        aligner
            .map(
                "ATGAGCAAAATATTCTAAAGTGGAAACGGCACTAAGGTGAACTAAGCAACTTAGTGCAAAAc".as_bytes(),
                true,
                true,
                None,
                None,
            )
            .unwrap();
        let mappings = aligner.map("atCCTACACTGCATAAACTATTTTGcaccataaaaaaaagGGACatgtgtgGGTCTAAAATAATTTGCTGAGCAATTAATGATTTCTAAATGATGCTAAAGTGAACCATTGTAatgttatatgaaaaataaatacacaattaagATCAACACAGTGAAATAACATTGATTGGGTGATTTCAAATGGGGTCTATctgaataatgttttatttaacagtaatttttatttctatcaatttttagtaatatctacaaatattttgttttaggcTGCCAGAAGATCGGCGGTGCAAGGTCAGAGGTGAGATGTTAGGTGGTTCCACCAACTGCACGGAAGAGCTGCCCTCTGTCATTCAAAATTTGACAGGTACAAACAGactatattaaataagaaaaacaaactttttaaaggCTTGACCATTAGTGAATAGGTTATATGCTTATTATTTCCATTTAGCTTTTTGAGACTAGTATGATTAGACAAATCTGCTTAGttcattttcatataatattgaGGAACAAAATTTGTGAGATTTTGCTAAAATAACTTGCTTTGCTTGTTTATAGAGGCacagtaaatcttttttattattattataattttagattttttaatttttaaat".as_bytes(), false, false, None, None).unwrap();
        println!("{:#?}", mappings);
    }

    #[test]
    fn test_mappy_output() {
        let mut aligner = Aligner::builder()
            .preset(Preset::MapOnt)
            .with_index_threads(1)
            .with_index("test_data/MT-human.fa", None)
            .unwrap()
            .with_cigar();

        let mut mappings = aligner.map(
    b"GTTTATGTAGCTTATTCTATCCAAAGCAATGCACTGAAAATGTCTCGACGGGCCCACACGCCCCATAAACAAATAGGTTTGGTCCTAGCCTTTCTATTAGCTCTTAGTGAGGTTACACATGCAAGCATCCCCGCCCCAGTGAGTCGCCCTCCAAGTCACTCTGACTAAGAGGAGCAAGCATCAAGCACGCAACAGCGCAG",
            true, true, None, None).unwrap();
        assert_eq!(mappings.len(), 1);

        let observed = mappings.pop().unwrap();

        assert_eq!(observed.target_name, Some(String::from("MT_human")));
        assert_eq!(observed.target_start, 576);
        assert_eq!(observed.target_end, 768);
        assert_eq!(observed.query_start, 0);
        assert_eq!(observed.query_end, 191);
        assert_eq!(observed.mapq, 29);
        assert_eq!(observed.match_len, 168);
        assert_eq!(observed.block_len, 195);
        assert_eq!(observed.strand, Strand::Forward);
        assert_eq!(observed.is_primary, true);

        let align = observed.alignment.as_ref().unwrap();
        assert_eq!(align.nm, 27);
        assert_eq!(
            align.cigar,
            Some(vec![
                (14, 0),
                (2, 2),
                (4, 0),
                (3, 1),
                (37, 0),
                (1, 2),
                (85, 0),
                (1, 2),
                (48, 0)
            ])
        );
        assert_eq!(
            align.cigar_str,
            Some(String::from("14M2D4M3I37M1D85M1D48M9S"))
        );
        assert_eq!(
            align.md,
            Some(String::from(
                "14^CC1C11A12T1A7T4^T1A48A2A21T0T8^T2A5T2A4C0A0C2T0C2A4A17"
            ))
        );
        assert_eq!(align.cs, Some(String::from(":14-cc:1*ct:2+atc:9*ag:12*tc:1*ac:7*tc:4-t:1*ag:48*ag:2*ag:21*tc*tc:8-t:2*ag:5*tc:2*ag:4*ct*ac*ct:2*tc*ct:2*ag:4*ag:17")));

        aligner = aligner.with_cigar_clipping();
        let mut mappings = aligner.map(
            b"GTTTATGTAGCTTATTCTATCCAAAGCAATGCACTGAAAATGTCTCGACGGGCCCACACGCCCCATAAACAAATAGGTTTGGTCCTAGCCTTTCTATTAGCTCTTAGTGAGGTTACACATGCAAGCATCCCCGCCCCAGTGAGTCGCCCTCCAAGTCACTCTGACTAAGAGGAGCAAGCATCAAGCACGCAACAGCGCAG",
                    true, true, None, None).unwrap();
        assert_eq!(mappings.len(), 1);

        let observed = mappings.pop().unwrap();

        assert_eq!(observed.target_name, Some(String::from("MT_human")));
        assert_eq!(observed.target_start, 576);
        assert_eq!(observed.target_end, 768);
        assert_eq!(observed.query_start, 0);
        assert_eq!(observed.query_end, 191);
        assert_eq!(observed.mapq, 29);
        assert_eq!(observed.match_len, 168);
        assert_eq!(observed.block_len, 195);
        assert_eq!(observed.strand, Strand::Forward);
        assert_eq!(observed.is_primary, true);

        let align = observed.alignment.as_ref().unwrap();
        assert_eq!(align.nm, 27);
        assert_eq!(
            align.cigar,
            Some(vec![
                (14, 0),
                (2, 2),
                (4, 0),
                (3, 1),
                (37, 0),
                (1, 2),
                (85, 0),
                (1, 2),
                (48, 0),
                (9, 4)
            ])
        );
        assert_eq!(
            align.cigar_str,
            Some(String::from("14M2D4M3I37M1D85M1D48M9S"))
        );

        let mut mappings = aligner.map(
                    b"TTTGGTCCTAGCCTTTCTATTAGCTCTTAGTGAGGTTACACATGCAAGCATCCCCGCCCCAGTGAGTCGCCCTCCAAGTCACTCTGACTAAGAGGAGCAAGCATCAAGCACGCAACAGCGCAG",
                            true, true, None, None).unwrap();
        assert_eq!(mappings.len(), 1);

        let observed = mappings.pop().unwrap();

        assert_eq!(
            align.cigar,
            Some(vec![
                (14, 0),
                (2, 2),
                (4, 0),
                (3, 1),
                (37, 0),
                (1, 2),
                (85, 0),
                (1, 2),
                (48, 0),
                (9, 4)
            ])
        );
    }

    #[test]
    fn test_mappy_output_no_md() {
        let aligner = Aligner::builder()
            .preset(Preset::MapOnt)
            .with_index_threads(1)
            .with_index("test_data/MT-human.fa", None)
            .unwrap()
            .with_cigar();
        let query =  b"GTTTATGTAGCTTATTCTATCCAAAGCAATGCACTGAAAATGTCTCGACGGGCCCACACGCCCCATAAACAAATAGGTTTGGTCCTAGCCTTTCTATTAGCTCTTAGTGAGGTTACACATGCAAGCATCCCCGCCCCAGTGAGTCGCCCTCCAAGTCACTCTGACTAAGAGGAGCAAGCATCAAGCACGCAACAGCGCAG";

        for (md, cs) in vec![(true, true), (false, false), (true, false), (false, true)].iter() {
            let mapping = aligner
                .map(query, *cs, *md, None, None)
                .unwrap()
                .pop()
                .unwrap();
            let align = mapping.alignment.as_ref().unwrap();
            assert_eq!(align.cigar_str.is_some(), true);
            assert_eq!(align.md.is_some(), *md);
            assert_eq!(align.cs.is_some(), *cs);
        }
    }

    #[test]
    fn test_strand_struct() {
        let strand = Strand::default();
        assert_eq!(strand, Strand::Forward);
        println!("{}", strand);
        let strand = Strand::Reverse;
        println!("{}", strand);
    }

    #[test]
    fn test_threadlocalbuffer() {
        let tlb = ThreadLocalBuffer::default();
        drop(tlb);
    }

    #[test]
    fn test_with_seq() {
        let seq = "CGGCACCAGGTTAAAATCTGAGTGCTGCAATAGGCGATTACAGTACAGCACCCAGCCTCCGAAATTCTTTAACGGTCGTCGTCTCGATACTGCCACTATGCCTTTATATTATTGTCTTCAGGTGATGCTGCAGATCGTGCAGACGGGTGGCTTTAGTGTTGTGGGATGCATAGCTATTGACGGATCTTTGTCAATTGACAGAAATACGGGTCTCTGGTTTGACATGAAGGTCCAACTGTAATAACTGATTTTATCTGTGGGTGATGCGTTTCTCGGACAACCACGACCGCGACCAGACTTAAGTCTGGGCGCGGTCGTGGTTGTCCGAGAAACGCATCACCCACAGATAAAATCAGTTATTACAGTTGGACCTTTATGTCAAACCAGAGACCCGTATTTC";
        let query = "GGTCGTCGTCTCGATACTGCCACTATGCCTTTATATTATTGTCTTCAGGTGATGCTGCAGATCGTGCAGACGGGTGGCTTTAGTGTTGTGGGATGCATAGCTATTGACGGATCTTTGTCAATTGACAGAAATACGGGTCTCTGGTTTGACATGAAGGTCCAACTGTAATAACTGATTTTATCTGTGGGTGATGCGTTTCTCGGACAACCACGACCGCGACCAGACTTAAGTCTGGGCGCGGTCGTGGTT";
        let aligner = Aligner::builder().short();
        let aligner = aligner.with_seq(seq.as_bytes()).unwrap();
        let alignments = aligner
            .map(query.as_bytes(), false, false, None, None)
            .unwrap();
        assert_eq!(alignments.len(), 2);

        println!("----- Trying with_seqs 1");

        let aligner = Aligner::builder().short();
        let aligner = aligner.with_seqs(&vec![seq.as_bytes().to_vec()]).unwrap();
        let alignments = aligner
            .map(query.as_bytes(), false, false, None, None)
            .unwrap();
        assert_eq!(alignments.len(), 2);

        println!("----- Trying with_seqs and ids 1");

        let id = "test";
        let aligner = Aligner::builder().short();
        let aligner = aligner
            .with_seqs_and_ids(
                &vec![seq.as_bytes().to_vec()],
                &vec![id.as_bytes().to_vec()],
            )
            .unwrap();
        let alignments = aligner
            .map(query.as_bytes(), false, false, None, None)
            .unwrap();
        assert_eq!(alignments.len(), 2);

        println!("----- Trying with_seq and id");

        let id = "test";
        let aligner = Aligner::builder().short();
        let aligner = aligner
            .with_seq_and_id(seq.as_bytes(), &id.as_bytes().to_vec())
            .unwrap();
        let alignments = aligner
            .map(query.as_bytes(), false, false, None, None)
            .unwrap();
        assert_eq!(alignments.len(), 2);

        let seq = "CGGCACCAGGTTAAAATCTGAGTGCTGCAATAGGCGATTACAGTACAGCACCCAGCCTCCGAAATTCTTTAACGGTCGTCGTCTCGATACTGCCACTATGCCTTTATATTATTGTCTTCAGGTGATGCTGCAGATCGTGCAGACGGGTGGCTTTAGTGTTGTGGGATGCATAGCTATTGACGGATCTTTGTCAATTGACAGAAATACGGGTCTCTGGTTTGACATGAAGGTCCAACTGTAATAACTGATTTTATCTGTGGGTGATGCGTTTCTCGGACAACCACGACCGCGACCAGACTTAAGTCTGGGCGCGGTCGTGGTTGTCCGAGAAACGCATCACCCACAGATAAAATCAGTTATTACAGTTGGACCTTTATGTCAAACCAGAGACCCGTATTTC";
        let query = "CAGGTGATGCTGCAGATCGTGCAGACGGGTGGCTTTAGTGTTGTGGGATGCATAGCTATTGACGGATCTTTGTCAATTGACAGAAATACGGGTCTCTGGTTTGACATGAAGGTCCAACTGTAATAACTGATTTTATCTGTGGGTGATGCGTTTCTCGGACAACCACGACCGCGACCAGACTTAAGTCTGGGCGCGGTCGTGGTTGTCCGAGAAACGCATCACCCACAGATAAAATCAGTTATTACAGTTGGACCTTTATGTCAAACCAGAGACCCGTATTTC";

        let aligner = Aligner::builder()
            .asm5()
            .with_cigar()
            .with_sam_out()
            .with_sam_hit_only();
        let aligner = aligner
            .with_seq_and_id(seq.as_bytes(), &id.as_bytes().to_vec())
            .unwrap();
        let alignments = aligner
            .map(query.as_bytes(), true, true, None, None)
            .unwrap();
        assert_eq!(alignments.len(), 1);
        println!(
            "{:#?}",
            alignments[0]
                .alignment
                .as_ref()
                .unwrap()
                .cigar
                .as_ref()
                .unwrap()
        );
        assert_eq!(
            alignments[0]
                .alignment
                .as_ref()
                .unwrap()
                .cigar_str
                .as_ref()
                .unwrap(),
            "282M"
        );
        //     // assert_eq!(alignments[0].alignment.unwrap().cigar.unwrap(), );

        //     // println!("----- Trying with_seqs 2");

        //     // let aligner = Aligner::builder().short();
        //     // let aligner = aligner.with_seqs(&vec![seq.as_bytes().to_vec(), seq.as_bytes().to_vec()]).unwrap();
        //     // let alignments = aligner.map(query.as_bytes(), false, false, None, None).unwrap();
        //     // assert_eq!(alignments.len(), 4);

        //     // for alignment in alignments {
        //     // println!("{:#?}", alignment);
        //     // }
    }

    #[test]
    fn test_aligner_struct() {
        let aligner = Aligner::default();
        drop(aligner);

        let _aligner = Aligner::builder().map_ont();
        let _aligner = Aligner::builder().ava_ont();
        let _aligner = Aligner::builder().map10k();
        let _aligner = Aligner::builder().ava_pb();
        let _aligner = Aligner::builder().map_hifi();
        let _aligner = Aligner::builder().asm();
        let _aligner = Aligner::builder().asm5();
        let _aligner = Aligner::builder().asm10();
        let _aligner = Aligner::builder().asm20();
        let _aligner = Aligner::builder().short();
        let _aligner = Aligner::builder().sr();
        let _aligner = Aligner::builder().splice();
        let _aligner = Aligner::builder().cdna();

        let aligner = Aligner::builder();
        assert_eq!(
            aligner.map_file("test_data/MT-human.fa", false, false),
            Err("No index")
        );
        let aligner = aligner.with_index("test_data/MT-human.fa", None).unwrap();
        assert_eq!(
            aligner.map_file("test_data/file-does-not-exist", false, false),
            Err("File does not exist")
        );

        if let Err("File is empty") = Aligner::builder().with_index("test_data/empty.fa", None) {
            println!("File is empty - Success");
        } else {
            panic!("File is empty error not thrown");
        }

        if let Err("Invalid Path") = Aligner::builder().with_index("\0invalid_\0path\0", None) {
            println!("Invalid Path - Success");
        } else {
            panic!("Invalid Path error not thrown");
        }

        if let Err("Invalid Output") =
            Aligner::builder().with_index("test_data/MT-human.fa", Some("test\0test"))
        {
            println!("Invalid output - Success");
        } else {
            panic!("Invalid output error not thrown");
        }
    }

    #[test]
    fn test_send() {
        let seq = "CGGCACCAGGTTAAAATCTGAGTGCTGCAATAGGCGATTACAGTACAGCACCCAGCCTCCGAAATTCTTTAACGGTCGTCGTCTCGATACTGCCACTATGCCTTTATATTATTGTCTTCAGGTGATGCTGCAGATCGTGCAGACGGGTGGCTTTAGTGTTGTGGGATGCATAGCTATTGACGGATCTTTGTCAATTGACAGAAATACGGGTCTCTGGTTTGACATGAAGGTCCAACTGTAATAACTGATTTTATCTGTGGGTGATGCGTTTCTCGGACAACCACGACCGCGACCAGACTTAAGTCTGGGCGCGGTCGTGGTTGTCCGAGAAACGCATCACCCACAGATAAAATCAGTTATTACAGTTGGACCTTTATGTCAAACCAGAGACCCGTATTTC";
        let query = "GGTCGTCGTCTCGATACTGCCACTATGCCTTTATATTATTGTCTTCAGGTGATGCTGCAGATCGTGCAGACGGGTGGCTTTAGTGTTGTGGGATGCATAGCTATTGACGGATCTTTGTCAATTGACAGAAATACGGGTCTCTGGTTTGACATGAAGGTCCAACTGTAATAACTGATTTTATCTGTGGGTGATGCGTTTCTCGGACAACCACGACCGCGACCAGACTTAAGTCTGGGCGCGGTCGTGGTT";
        let aligner = Aligner::builder().short();
        let aligner = std::sync::Arc::new(aligner.with_seq(seq.as_bytes()).unwrap());
        let alignments = aligner
            .map(query.as_bytes(), false, false, None, None)
            .unwrap();
        assert_eq!(alignments.len(), 2);

        let (send, recv) = std::sync::mpsc::channel::<Vec<Mapping>>();
        let receiver = std::thread::spawn(move || -> Vec<Vec<Mapping>> {
            let mut ret = Vec::new();
            while let Ok(batch) = recv.recv() {
                ret.push(batch);
            }
            ret
        });
        let new_send = send.clone();
        let new_aligner = aligner.clone();
        let sender = std::thread::spawn(move || {
            new_send
                .send(
                    new_aligner
                        .map(query.as_bytes(), false, false, None, None)
                        .expect("Failed to map"),
                )
                .expect("Failed to send")
        });
        let new_sender = std::thread::spawn(move || {
            send.send(
                aligner
                    .map(query.as_bytes(), false, false, None, None)
                    .expect("Failed to map"),
            )
            .expect("Failed to send")
        });
        drop(sender);
        drop(new_sender);
        let received = receiver.join().unwrap();
        assert_eq!(received[0], alignments);
        assert_eq!(received[1], alignments);
        assert_eq!(received.len(), 2);
    }

    #[test]
    fn test_struct_config() {
        let mut sr = Aligner::builder().sr();
        sr.mapopt.best_n = 1;
        sr.idxopt.k = 7;

        let aligner = Aligner {
            mapopt: MapOpt {
                best_n: 1,
                ..Aligner::builder().sr().mapopt
            },
            idxopt: IdxOpt {
                k: 7,
                ..Aligner::builder().sr().idxopt
            },
            ..sr
        };
    }
}<|MERGE_RESOLUTION|>--- conflicted
+++ resolved
@@ -557,14 +557,7 @@
 
     // Check options
     pub fn check_opts(&self) -> Result<(), &'static str> {
-<<<<<<< HEAD
         let result = unsafe { mm_check_opt(&self.idxopt, &self.mapopt) };
-=======
-        let result = unsafe {
-            mm_check_opt(&self.idxopt, &self.mapopt)
-        };
->>>>>>> cc889f7f
-
         if result == 0 {
             Ok(())
         } else {
@@ -572,10 +565,6 @@
         }
     }
 
-<<<<<<< HEAD
-=======
-
->>>>>>> cc889f7f
     /// Set index parameters for minimap2 using builder pattern
     /// Creates the index as well with the given number of threads (set at struct creation).
     /// You must set the number of threads before calling this function.
@@ -1240,15 +1229,9 @@
                     let contig: *mut ::std::os::raw::c_char =
                         (*((*(self.idx.unwrap())).seq.offset(reg.rid as isize))).name;
 
-<<<<<<< HEAD
                     let is_primary = reg.parent == reg.id && (reg.sam_pri() > 0);
                     let is_supplementary = (reg.parent == reg.id) && (reg.sam_pri() == 0);
 
-=======
-                    let is_primary = reg.parent == reg.id;
-                    let is_supplementary = reg.sam_pri() == 0;
-                    
->>>>>>> cc889f7f
                     // todo holy heck this code is ugly
                     let alignment = if !reg.p.is_null() {
                         let p = &*reg.p;
@@ -1849,13 +1832,7 @@
 
         aligner.check_opts().expect("Opts are invalid");
 
-<<<<<<< HEAD
         aligner = aligner.with_index("test_data/genome.fa", None).unwrap();
-=======
-        aligner = aligner
-            .with_index("test_data/genome.fa", None)
-            .unwrap();
->>>>>>> cc889f7f
 
         let output = aligner.map(
             b"GAAATACGGGTCTCTGGTTTGACATAAAGGTCCAACTGTAATAACTGATTTTATCTGTGGGTGATGCGTTTCTCGGACAACCACGACCGCGCCCAGACTTAAATCGCACATACTGCGTCGTGCAATGCCGGGCGCTAACGGCTCAATATCACGCTGCGTCACTATGGCTACCCCAAAGCGGGGGGGGCATCGACGGGCTGTTTGATTTGAGCTCCATTACCCTACAATTAGAACACTGGCAACATTTGGGCGTTGAGCGGTCTTCCGTGTCGCTCGATCCGCTGGAACTTGGCAACCACACTCTAAACTACATGTGGTATGGCTCATAAGATCATGCGGATCGTGGCACTGCTTTCGGCCACGTTAGAGCCGCTGTGCTCGAAGATTGGGACCTACCAAC",
